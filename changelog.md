### v10.0.1
<<<<<<< HEAD

- Add second argument to shouldUseCloud to have more details and decide if specific endpoint should use cloud (e.g. if supported)
=======
- Enhanced getActualDecimals function to support large numbers.

>>>>>>> e57f2e99

### v10.0.0

#### Breaking
- Changed exports to be flat and made package side effect free so that tree shaking can occur (e.g. you do not use streaming)

### v9.0.0

#### Breaking
- micro-emitter becomes a class and needs to be instantiated instead of mixed into an existing object. The class is now exported using the pascal case - MicroEmitter
- Removed typo - TransportPutPatchDiagnositicsQueue renamed to TransportPutPatchDiagnosticsQueue

### v8.4.2
- Add support for using fetch signal

### v8.4.0
- Add pause, resume support to freeze subscriptions

### v8.3.0
- Remove negotiate call from signalrCore websocket
- Add signalrCore longpoliing as a fallback

### v8.2.3
- Fix transport fallback

### v8.2.2
- Fix rounding numbers

### v8.2.1
- Fix cloud streaming fallback

### v8.2.0
- Handle disconnect and reconnect correctly
- Send close message frame when switching between on-premise and cloud streaming services
- Add more logs and guards
- Handle reset messages better - don't spam the server if they spam us

### v8.1.2
- Better setting of isNetworkError property when fetch fails due to excessive auth errors

### v8.1.1
- Signalr core - Fixes exception in IE11 if abortController polyfill is not provided
- Signalr core - Add guard to avoid token renewal request before connection is established

### v8.1.0
- Allow `useCloud` option to be a function

### v8.0.6
- Revert rounding fix introduced in v8.0.5

### v8.0.5
- Fix rounding function that was sometimes inaccurate

### v8.0.4
- Propogate extended asset types header to batch requests

### v8.0.3
- Signalr core - send last received message id while reconnecting

### v8.0.2
- Pure websockets - reconnect immediately on first disconnect

### v8.0.1
- Some tweaks to protobuf logging messages and data

### v8.0.0
- BREAKING - Add support for cloud /oapi services. The baseUrl used when constructing transports should no longer include "/openapi"; this is now added by the library.

### v7.2.1

- Fix some log messages not passing LOG_AREA and add more details to a parsing error

### v7.2.0

- Update signalr core auth to use websocket for session renewal

### v7.1.0

- Add signalr core transport support

### v7.0.0

- BREAKING - Review all log messages. Most network errors and expected events should not be errors or warnings.
- BREAKING - Remove maxAuthErrors from TransportAuth - we now detect multiple auth errors on a endpoint intelligently
- BREAKING - Rename authErrorsCleanupDebounce to authErrorsIgnoreDuration
- Retry failed attempts to update websocket authentication
- Added new EVENT_STREAMING_FAILED when a streaming connection completely fails
- If a request for a subscription is sent twice, unsubscribe from the subscription that the library did not receive a response for
- If an error occurs processing a protobuf message, we now reset the subscription so it isn't stuck

### v6.2.5

- Use fetch instead of openapi transport for authorization

### v6.2.4

- Use TextDecoder to decode utf8 string payload

### v6.2.3

- Fix typed array slice method not supported exception in IE11 and old chrome

### v6.2.2

- Fix stackoverflow exception during JSON payload parsing.

### v6.2.1

- More detailed error logging for streaming.

### v6.2.0

- Refactoring of Plain Websocket Transport reconnecting logic.
- Fixed Plain Websocket Transport error with null contextId.

### v6.1.0

- Add TransportPutPatchDiagnositicsQueue which waits on any put/patch until a diagnostics call has been made to check if a proxy rejects it and revert to POST instead.

#### v6.0.4

- Allow formatting price up to 8 decimals, avoiding trailing zeroes

#### v6.0.3

- Fix level based retry mechanism by ensuring retryCount is set initially to 0.

#### v6.0.2

- BREAKING - Source is now in ecmascript 2019 (no change to output, only affects if you are using the package source directly and not transpiling)
- BREAKING - AuthProvider has been created on clientLib.openApi.AuthProvider and this needs passing into TransportAuth and Streaming
- BREAKING - RetryTransport is more strict - it only retries if the status matches a provided one or its a network error and retryNetworkError is set
- Add support for leveled delays for streaming reconnects.
- Fix - streaming authentication errors trigger a new token request

#### v5.0.4

- Add support for octet-stream as blobs

#### v5.0.3

- Clone headers passed to subscription to make sure an mutations are not carried over between subscribe requests.

#### v5.0.2

- Add support for json string format for batch responses.

#### v5.0.1

- Patch release including prebuilt dist.

#### v5.0.0

- Add subscription option argument and move optional arguments there.

#### v4.8.0

- Add the state variables to the prototype

#### v4.7.0

- add onQueueEmpty callback to subscription
- change percentage formatter to not include a space

#### v4.6.0

- Implement raw/plain websocket support which allows to drop signalr and use our onw transport layer.

#### v4.5.6

- Fix parsing and do not attempt to stringify FormData.

#### v4.5.5

- Fix broken protobuf fallback logic. Making sure that onerror is not called when falling back from protobuf to json is done.

#### v4.5.4

- Use undefined for body if it's not defined in rest request. This is required to support EDGE fetch handling logic which disallows null body for GET requests. Ref: github/fetch#402

#### v4.5.3

- Add body payload defaulting for PATCH request to fix issue with some proxy configurations not accepting empty PATCH requests.

#### v4.5.2

- Add logging for scenario when signalr fallbacks to longPolling.

#### v4.5.1

- Add x-correlation header data to error log details.

#### v4.5.0

- Improvements to logging
- Switch to Jest
- Remove Grunt
- Upgrade all development packages (incl. rollup and babel)

#### v4.4.0

- Add Localization options for short format

#### v4.3.2

- Add authorization error limits per endpoint.

#### v4.3.1

- Add fallback mechanism for endpoints which don't support protobuf yet

#### v4.3.0

- Improve logging and functionality when a auth token is expired

#### v4.2.0

- Add log messages when requests get stuck

#### v4.1.3

- New FX Swap price formatting

#### v4.1.2

- Improvements for handling network errors
- Tweaks to better detect subscription problems

#### v4.1.1

- Fix parsing of negative modern fractions

#### v4.1.0

- Add billion to the list of shorthands for the short format function.

#### v4.0.2

- Make sure that request ids are unique across requests and batch requests so open api doesnt incorrectly reject them

#### v4.0.1

- If a network error occurs subscribing, we need to unsubscribe - it may have got through

#### v4.0.0

- The retry transport used to retry network errors, but this is now configurable and defaults to not retrying them.

#### v3.0.2

- Fix for-style to be more normal and better performant

#### v3.0.1

- Support negative numbers in short format

#### v3.0.0

- Breaking Change - The signature of the short format function has been changed (breaks if using the precision parameter added in 1.9.0)

#### v2.0.0

- Breaking Change - TransportBatch no longer has an auth argument. It requires that either individual calls have auth headers or that the underlying transport is authenticated
- Breaking change to the batch building utils - it now returns the boundary it will use
- Much smaller batch requests

#### v1.9.3

- Do not format and create "-0" for small negative numbers

#### v1.9.2

- Allow pagination top arguments in subscriptions

#### v1.9.1

- Add nano-precision to protobuf deserialization

#### v1.9.0

- Add precision parameter to short formatter

#### v1.8.0

- Support for Protobuf deserialization

#### v1.7.0

- Add ability to unsubscribe by tag

#### v1.6.0

- No longer send /active as part of the subscribe url

#### v1.5.2

- Align price and number parsing of invalid special futures format values

#### v1.5.1

- Align price and number formatting of non-numbers

#### v1.5.0

- Allow fetchRequest to handle binary responses when content-type is a pdf or an excel
- Add support for decimal values to NumberFormatting.shortFormat
- Increased MS_TO_IGNORE_DATA_ON_UNSUBSCRIBED to 10000 to avoid warning after unsubscribing on slower connections

#### v1.4.0

- Add requestCounter to identify unique request for every open api rest request

#### v1.3.3

- Fix transport retry to send on reject objects correctly
- Remove reference to unused Tag parameters
- Make open api refresh problems warnings when it is due to sleeping on android

#### v1.3.2

- Fix the interface for modify-patch subscriptions

#### v1.3.1

- Fix the language header to be Accept-Language

#### v1.3.0

- Delete subscriptions when a reset occurs
- Allow modifying with a patch request with
- Fixes to the subscription state management

#### v1.2.5

- Use throw instead of return Promise.reject to avoid unnecessary unhandledrejections

#### v1.2.4

- Only try a new action when the connection becomes available if we are not already transitioning

#### v1.2.3

- Improve logging - include url in failed fetch calls

#### v1.2.2

- Improve logging - arguments on failed subscriptions and treat disconnect as a warning

#### v1.2.1

- Dispose the retry transport correctly

#### v1.2.0

- Add custom timeouts based on response code to the retry transport

#### v1.1.0

- Introduce modify method for subscriptions which queues the subscription modification

#### v1.0.3

- Support formatting prices that javascript would format using scientific notation (high precision)

#### v1.0.2

- RetryTransport now only retries if has not received a response (e.g. network failure)

#### v1.0.0

- Initial release to Github
<|MERGE_RESOLUTION|>--- conflicted
+++ resolved
@@ -1,379 +1,374 @@
-### v10.0.1
-<<<<<<< HEAD
-
-- Add second argument to shouldUseCloud to have more details and decide if specific endpoint should use cloud (e.g. if supported)
-=======
-- Enhanced getActualDecimals function to support large numbers.
-
->>>>>>> e57f2e99
-
-### v10.0.0
-
-#### Breaking
-- Changed exports to be flat and made package side effect free so that tree shaking can occur (e.g. you do not use streaming)
-
-### v9.0.0
-
-#### Breaking
-- micro-emitter becomes a class and needs to be instantiated instead of mixed into an existing object. The class is now exported using the pascal case - MicroEmitter
-- Removed typo - TransportPutPatchDiagnositicsQueue renamed to TransportPutPatchDiagnosticsQueue
-
-### v8.4.2
-- Add support for using fetch signal
-
-### v8.4.0
-- Add pause, resume support to freeze subscriptions
-
-### v8.3.0
-- Remove negotiate call from signalrCore websocket
-- Add signalrCore longpoliing as a fallback
-
-### v8.2.3
-- Fix transport fallback
-
-### v8.2.2
-- Fix rounding numbers
-
-### v8.2.1
-- Fix cloud streaming fallback
-
-### v8.2.0
-- Handle disconnect and reconnect correctly
-- Send close message frame when switching between on-premise and cloud streaming services
-- Add more logs and guards
-- Handle reset messages better - don't spam the server if they spam us
-
-### v8.1.2
-- Better setting of isNetworkError property when fetch fails due to excessive auth errors
-
-### v8.1.1
-- Signalr core - Fixes exception in IE11 if abortController polyfill is not provided
-- Signalr core - Add guard to avoid token renewal request before connection is established
-
-### v8.1.0
-- Allow `useCloud` option to be a function
-
-### v8.0.6
-- Revert rounding fix introduced in v8.0.5
-
-### v8.0.5
-- Fix rounding function that was sometimes inaccurate
-
-### v8.0.4
-- Propogate extended asset types header to batch requests
-
-### v8.0.3
-- Signalr core - send last received message id while reconnecting
-
-### v8.0.2
-- Pure websockets - reconnect immediately on first disconnect
-
-### v8.0.1
-- Some tweaks to protobuf logging messages and data
-
-### v8.0.0
-- BREAKING - Add support for cloud /oapi services. The baseUrl used when constructing transports should no longer include "/openapi"; this is now added by the library.
-
-### v7.2.1
-
-- Fix some log messages not passing LOG_AREA and add more details to a parsing error
-
-### v7.2.0
-
-- Update signalr core auth to use websocket for session renewal
-
-### v7.1.0
-
-- Add signalr core transport support
-
-### v7.0.0
-
-- BREAKING - Review all log messages. Most network errors and expected events should not be errors or warnings.
-- BREAKING - Remove maxAuthErrors from TransportAuth - we now detect multiple auth errors on a endpoint intelligently
-- BREAKING - Rename authErrorsCleanupDebounce to authErrorsIgnoreDuration
-- Retry failed attempts to update websocket authentication
-- Added new EVENT_STREAMING_FAILED when a streaming connection completely fails
-- If a request for a subscription is sent twice, unsubscribe from the subscription that the library did not receive a response for
-- If an error occurs processing a protobuf message, we now reset the subscription so it isn't stuck
-
-### v6.2.5
-
-- Use fetch instead of openapi transport for authorization
-
-### v6.2.4
-
-- Use TextDecoder to decode utf8 string payload
-
-### v6.2.3
-
-- Fix typed array slice method not supported exception in IE11 and old chrome
-
-### v6.2.2
-
-- Fix stackoverflow exception during JSON payload parsing.
-
-### v6.2.1
-
-- More detailed error logging for streaming.
-
-### v6.2.0
-
-- Refactoring of Plain Websocket Transport reconnecting logic.
-- Fixed Plain Websocket Transport error with null contextId.
-
-### v6.1.0
-
-- Add TransportPutPatchDiagnositicsQueue which waits on any put/patch until a diagnostics call has been made to check if a proxy rejects it and revert to POST instead.
-
-#### v6.0.4
-
-- Allow formatting price up to 8 decimals, avoiding trailing zeroes
-
-#### v6.0.3
-
-- Fix level based retry mechanism by ensuring retryCount is set initially to 0.
-
-#### v6.0.2
-
-- BREAKING - Source is now in ecmascript 2019 (no change to output, only affects if you are using the package source directly and not transpiling)
-- BREAKING - AuthProvider has been created on clientLib.openApi.AuthProvider and this needs passing into TransportAuth and Streaming
-- BREAKING - RetryTransport is more strict - it only retries if the status matches a provided one or its a network error and retryNetworkError is set
-- Add support for leveled delays for streaming reconnects.
-- Fix - streaming authentication errors trigger a new token request
-
-#### v5.0.4
-
-- Add support for octet-stream as blobs
-
-#### v5.0.3
-
-- Clone headers passed to subscription to make sure an mutations are not carried over between subscribe requests.
-
-#### v5.0.2
-
-- Add support for json string format for batch responses.
-
-#### v5.0.1
-
-- Patch release including prebuilt dist.
-
-#### v5.0.0
-
-- Add subscription option argument and move optional arguments there.
-
-#### v4.8.0
-
-- Add the state variables to the prototype
-
-#### v4.7.0
-
-- add onQueueEmpty callback to subscription
-- change percentage formatter to not include a space
-
-#### v4.6.0
-
-- Implement raw/plain websocket support which allows to drop signalr and use our onw transport layer.
-
-#### v4.5.6
-
-- Fix parsing and do not attempt to stringify FormData.
-
-#### v4.5.5
-
-- Fix broken protobuf fallback logic. Making sure that onerror is not called when falling back from protobuf to json is done.
-
-#### v4.5.4
-
-- Use undefined for body if it's not defined in rest request. This is required to support EDGE fetch handling logic which disallows null body for GET requests. Ref: github/fetch#402
-
-#### v4.5.3
-
-- Add body payload defaulting for PATCH request to fix issue with some proxy configurations not accepting empty PATCH requests.
-
-#### v4.5.2
-
-- Add logging for scenario when signalr fallbacks to longPolling.
-
-#### v4.5.1
-
-- Add x-correlation header data to error log details.
-
-#### v4.5.0
-
-- Improvements to logging
-- Switch to Jest
-- Remove Grunt
-- Upgrade all development packages (incl. rollup and babel)
-
-#### v4.4.0
-
-- Add Localization options for short format
-
-#### v4.3.2
-
-- Add authorization error limits per endpoint.
-
-#### v4.3.1
-
-- Add fallback mechanism for endpoints which don't support protobuf yet
-
-#### v4.3.0
-
-- Improve logging and functionality when a auth token is expired
-
-#### v4.2.0
-
-- Add log messages when requests get stuck
-
-#### v4.1.3
-
-- New FX Swap price formatting
-
-#### v4.1.2
-
-- Improvements for handling network errors
-- Tweaks to better detect subscription problems
-
-#### v4.1.1
-
-- Fix parsing of negative modern fractions
-
-#### v4.1.0
-
-- Add billion to the list of shorthands for the short format function.
-
-#### v4.0.2
-
-- Make sure that request ids are unique across requests and batch requests so open api doesnt incorrectly reject them
-
-#### v4.0.1
-
-- If a network error occurs subscribing, we need to unsubscribe - it may have got through
-
-#### v4.0.0
-
-- The retry transport used to retry network errors, but this is now configurable and defaults to not retrying them.
-
-#### v3.0.2
-
-- Fix for-style to be more normal and better performant
-
-#### v3.0.1
-
-- Support negative numbers in short format
-
-#### v3.0.0
-
-- Breaking Change - The signature of the short format function has been changed (breaks if using the precision parameter added in 1.9.0)
-
-#### v2.0.0
-
-- Breaking Change - TransportBatch no longer has an auth argument. It requires that either individual calls have auth headers or that the underlying transport is authenticated
-- Breaking change to the batch building utils - it now returns the boundary it will use
-- Much smaller batch requests
-
-#### v1.9.3
-
-- Do not format and create "-0" for small negative numbers
-
-#### v1.9.2
-
-- Allow pagination top arguments in subscriptions
-
-#### v1.9.1
-
-- Add nano-precision to protobuf deserialization
-
-#### v1.9.0
-
-- Add precision parameter to short formatter
-
-#### v1.8.0
-
-- Support for Protobuf deserialization
-
-#### v1.7.0
-
-- Add ability to unsubscribe by tag
-
-#### v1.6.0
-
-- No longer send /active as part of the subscribe url
-
-#### v1.5.2
-
-- Align price and number parsing of invalid special futures format values
-
-#### v1.5.1
-
-- Align price and number formatting of non-numbers
-
-#### v1.5.0
-
-- Allow fetchRequest to handle binary responses when content-type is a pdf or an excel
-- Add support for decimal values to NumberFormatting.shortFormat
-- Increased MS_TO_IGNORE_DATA_ON_UNSUBSCRIBED to 10000 to avoid warning after unsubscribing on slower connections
-
-#### v1.4.0
-
-- Add requestCounter to identify unique request for every open api rest request
-
-#### v1.3.3
-
-- Fix transport retry to send on reject objects correctly
-- Remove reference to unused Tag parameters
-- Make open api refresh problems warnings when it is due to sleeping on android
-
-#### v1.3.2
-
-- Fix the interface for modify-patch subscriptions
-
-#### v1.3.1
-
-- Fix the language header to be Accept-Language
-
-#### v1.3.0
-
-- Delete subscriptions when a reset occurs
-- Allow modifying with a patch request with
-- Fixes to the subscription state management
-
-#### v1.2.5
-
-- Use throw instead of return Promise.reject to avoid unnecessary unhandledrejections
-
-#### v1.2.4
-
-- Only try a new action when the connection becomes available if we are not already transitioning
-
-#### v1.2.3
-
-- Improve logging - include url in failed fetch calls
-
-#### v1.2.2
-
-- Improve logging - arguments on failed subscriptions and treat disconnect as a warning
-
-#### v1.2.1
-
-- Dispose the retry transport correctly
-
-#### v1.2.0
-
-- Add custom timeouts based on response code to the retry transport
-
-#### v1.1.0
-
-- Introduce modify method for subscriptions which queues the subscription modification
-
-#### v1.0.3
-
-- Support formatting prices that javascript would format using scientific notation (high precision)
-
-#### v1.0.2
-
-- RetryTransport now only retries if has not received a response (e.g. network failure)
-
-#### v1.0.0
-
-- Initial release to Github
+### v10.0.1
+- Enhanced getActualDecimals function to support large numbers.
+- Add second argument to shouldUseCloud to have more details and decide if specific endpoint should use cloud (e.g. if supported)
+
+### v10.0.0
+
+#### Breaking
+- Changed exports to be flat and made package side effect free so that tree shaking can occur (e.g. you do not use streaming)
+
+### v9.0.0
+
+#### Breaking
+- micro-emitter becomes a class and needs to be instantiated instead of mixed into an existing object. The class is now exported using the pascal case - MicroEmitter
+- Removed typo - TransportPutPatchDiagnositicsQueue renamed to TransportPutPatchDiagnosticsQueue
+
+### v8.4.2
+- Add support for using fetch signal
+
+### v8.4.0
+- Add pause, resume support to freeze subscriptions
+
+### v8.3.0
+- Remove negotiate call from signalrCore websocket
+- Add signalrCore longpoliing as a fallback
+
+### v8.2.3
+- Fix transport fallback
+
+### v8.2.2
+- Fix rounding numbers
+
+### v8.2.1
+- Fix cloud streaming fallback
+
+### v8.2.0
+- Handle disconnect and reconnect correctly
+- Send close message frame when switching between on-premise and cloud streaming services
+- Add more logs and guards
+- Handle reset messages better - don't spam the server if they spam us
+
+### v8.1.2
+- Better setting of isNetworkError property when fetch fails due to excessive auth errors
+
+### v8.1.1
+- Signalr core - Fixes exception in IE11 if abortController polyfill is not provided
+- Signalr core - Add guard to avoid token renewal request before connection is established
+
+### v8.1.0
+- Allow `useCloud` option to be a function
+
+### v8.0.6
+- Revert rounding fix introduced in v8.0.5
+
+### v8.0.5
+- Fix rounding function that was sometimes inaccurate
+
+### v8.0.4
+- Propogate extended asset types header to batch requests
+
+### v8.0.3
+- Signalr core - send last received message id while reconnecting
+
+### v8.0.2
+- Pure websockets - reconnect immediately on first disconnect
+
+### v8.0.1
+- Some tweaks to protobuf logging messages and data
+
+### v8.0.0
+- BREAKING - Add support for cloud /oapi services. The baseUrl used when constructing transports should no longer include "/openapi"; this is now added by the library.
+
+### v7.2.1
+
+- Fix some log messages not passing LOG_AREA and add more details to a parsing error
+
+### v7.2.0
+
+- Update signalr core auth to use websocket for session renewal
+
+### v7.1.0
+
+- Add signalr core transport support
+
+### v7.0.0
+
+- BREAKING - Review all log messages. Most network errors and expected events should not be errors or warnings.
+- BREAKING - Remove maxAuthErrors from TransportAuth - we now detect multiple auth errors on a endpoint intelligently
+- BREAKING - Rename authErrorsCleanupDebounce to authErrorsIgnoreDuration
+- Retry failed attempts to update websocket authentication
+- Added new EVENT_STREAMING_FAILED when a streaming connection completely fails
+- If a request for a subscription is sent twice, unsubscribe from the subscription that the library did not receive a response for
+- If an error occurs processing a protobuf message, we now reset the subscription so it isn't stuck
+
+### v6.2.5
+
+- Use fetch instead of openapi transport for authorization
+
+### v6.2.4
+
+- Use TextDecoder to decode utf8 string payload
+
+### v6.2.3
+
+- Fix typed array slice method not supported exception in IE11 and old chrome
+
+### v6.2.2
+
+- Fix stackoverflow exception during JSON payload parsing.
+
+### v6.2.1
+
+- More detailed error logging for streaming.
+
+### v6.2.0
+
+- Refactoring of Plain Websocket Transport reconnecting logic.
+- Fixed Plain Websocket Transport error with null contextId.
+
+### v6.1.0
+
+- Add TransportPutPatchDiagnositicsQueue which waits on any put/patch until a diagnostics call has been made to check if a proxy rejects it and revert to POST instead.
+
+#### v6.0.4
+
+- Allow formatting price up to 8 decimals, avoiding trailing zeroes
+
+#### v6.0.3
+
+- Fix level based retry mechanism by ensuring retryCount is set initially to 0.
+
+#### v6.0.2
+
+- BREAKING - Source is now in ecmascript 2019 (no change to output, only affects if you are using the package source directly and not transpiling)
+- BREAKING - AuthProvider has been created on clientLib.openApi.AuthProvider and this needs passing into TransportAuth and Streaming
+- BREAKING - RetryTransport is more strict - it only retries if the status matches a provided one or its a network error and retryNetworkError is set
+- Add support for leveled delays for streaming reconnects.
+- Fix - streaming authentication errors trigger a new token request
+
+#### v5.0.4
+
+- Add support for octet-stream as blobs
+
+#### v5.0.3
+
+- Clone headers passed to subscription to make sure an mutations are not carried over between subscribe requests.
+
+#### v5.0.2
+
+- Add support for json string format for batch responses.
+
+#### v5.0.1
+
+- Patch release including prebuilt dist.
+
+#### v5.0.0
+
+- Add subscription option argument and move optional arguments there.
+
+#### v4.8.0
+
+- Add the state variables to the prototype
+
+#### v4.7.0
+
+- add onQueueEmpty callback to subscription
+- change percentage formatter to not include a space
+
+#### v4.6.0
+
+- Implement raw/plain websocket support which allows to drop signalr and use our onw transport layer.
+
+#### v4.5.6
+
+- Fix parsing and do not attempt to stringify FormData.
+
+#### v4.5.5
+
+- Fix broken protobuf fallback logic. Making sure that onerror is not called when falling back from protobuf to json is done.
+
+#### v4.5.4
+
+- Use undefined for body if it's not defined in rest request. This is required to support EDGE fetch handling logic which disallows null body for GET requests. Ref: github/fetch#402
+
+#### v4.5.3
+
+- Add body payload defaulting for PATCH request to fix issue with some proxy configurations not accepting empty PATCH requests.
+
+#### v4.5.2
+
+- Add logging for scenario when signalr fallbacks to longPolling.
+
+#### v4.5.1
+
+- Add x-correlation header data to error log details.
+
+#### v4.5.0
+
+- Improvements to logging
+- Switch to Jest
+- Remove Grunt
+- Upgrade all development packages (incl. rollup and babel)
+
+#### v4.4.0
+
+- Add Localization options for short format
+
+#### v4.3.2
+
+- Add authorization error limits per endpoint.
+
+#### v4.3.1
+
+- Add fallback mechanism for endpoints which don't support protobuf yet
+
+#### v4.3.0
+
+- Improve logging and functionality when a auth token is expired
+
+#### v4.2.0
+
+- Add log messages when requests get stuck
+
+#### v4.1.3
+
+- New FX Swap price formatting
+
+#### v4.1.2
+
+- Improvements for handling network errors
+- Tweaks to better detect subscription problems
+
+#### v4.1.1
+
+- Fix parsing of negative modern fractions
+
+#### v4.1.0
+
+- Add billion to the list of shorthands for the short format function.
+
+#### v4.0.2
+
+- Make sure that request ids are unique across requests and batch requests so open api doesnt incorrectly reject them
+
+#### v4.0.1
+
+- If a network error occurs subscribing, we need to unsubscribe - it may have got through
+
+#### v4.0.0
+
+- The retry transport used to retry network errors, but this is now configurable and defaults to not retrying them.
+
+#### v3.0.2
+
+- Fix for-style to be more normal and better performant
+
+#### v3.0.1
+
+- Support negative numbers in short format
+
+#### v3.0.0
+
+- Breaking Change - The signature of the short format function has been changed (breaks if using the precision parameter added in 1.9.0)
+
+#### v2.0.0
+
+- Breaking Change - TransportBatch no longer has an auth argument. It requires that either individual calls have auth headers or that the underlying transport is authenticated
+- Breaking change to the batch building utils - it now returns the boundary it will use
+- Much smaller batch requests
+
+#### v1.9.3
+
+- Do not format and create "-0" for small negative numbers
+
+#### v1.9.2
+
+- Allow pagination top arguments in subscriptions
+
+#### v1.9.1
+
+- Add nano-precision to protobuf deserialization
+
+#### v1.9.0
+
+- Add precision parameter to short formatter
+
+#### v1.8.0
+
+- Support for Protobuf deserialization
+
+#### v1.7.0
+
+- Add ability to unsubscribe by tag
+
+#### v1.6.0
+
+- No longer send /active as part of the subscribe url
+
+#### v1.5.2
+
+- Align price and number parsing of invalid special futures format values
+
+#### v1.5.1
+
+- Align price and number formatting of non-numbers
+
+#### v1.5.0
+
+- Allow fetchRequest to handle binary responses when content-type is a pdf or an excel
+- Add support for decimal values to NumberFormatting.shortFormat
+- Increased MS_TO_IGNORE_DATA_ON_UNSUBSCRIBED to 10000 to avoid warning after unsubscribing on slower connections
+
+#### v1.4.0
+
+- Add requestCounter to identify unique request for every open api rest request
+
+#### v1.3.3
+
+- Fix transport retry to send on reject objects correctly
+- Remove reference to unused Tag parameters
+- Make open api refresh problems warnings when it is due to sleeping on android
+
+#### v1.3.2
+
+- Fix the interface for modify-patch subscriptions
+
+#### v1.3.1
+
+- Fix the language header to be Accept-Language
+
+#### v1.3.0
+
+- Delete subscriptions when a reset occurs
+- Allow modifying with a patch request with
+- Fixes to the subscription state management
+
+#### v1.2.5
+
+- Use throw instead of return Promise.reject to avoid unnecessary unhandledrejections
+
+#### v1.2.4
+
+- Only try a new action when the connection becomes available if we are not already transitioning
+
+#### v1.2.3
+
+- Improve logging - include url in failed fetch calls
+
+#### v1.2.2
+
+- Improve logging - arguments on failed subscriptions and treat disconnect as a warning
+
+#### v1.2.1
+
+- Dispose the retry transport correctly
+
+#### v1.2.0
+
+- Add custom timeouts based on response code to the retry transport
+
+#### v1.1.0
+
+- Introduce modify method for subscriptions which queues the subscription modification
+
+#### v1.0.3
+
+- Support formatting prices that javascript would format using scientific notation (high precision)
+
+#### v1.0.2
+
+- RetryTransport now only retries if has not received a response (e.g. network failure)
+
+#### v1.0.0
+
+- Initial release to Github