/**
 * @module saxo/openapi/streaming/streaming
 * @ignore
 */

import emitter from '../../micro-emitter';
import { extend } from '../../utils/object';
import Subscription from './subscription';
import SerializerFacade from './serializer/serializer-facade';
import StreamingOrphanFinder from './orphan-finder';
import log from '../../log';
import { padLeft } from '../../utils/string';

// -- Local variables section --

const OPENAPI_CONTROL_MESSAGE_PREFIX = '_';
const OPENAPI_CONTROL_MESSAGE_HEARTBEAT = '_heartbeat';
const OPENAPI_CONTROL_MESSAGE_RESET_SUBSCRIPTIONS = '_resetsubscriptions';

const DEFAULT_CONNECT_RETRY_DELAY = 1000;
const MS_TO_IGNORE_DATA_ON_UNSUBSCRIBED = 20000;

const LOG_AREA = 'Streaming';

const ignoreSubscriptions = {};

// -- Local methods section --

/**
 * initializes the SignalR connection, and starts handling streaming events.
 *
 * This method initiates a SignalR connection. The Streaming connection.
 * starts in an Initialising state, transitions to Started when the SignalR connection starts
 * then follows the SignalR state model.
 */
function init() {

    setNewContextId.call(this);

    const connection = $.connection(this.connectionUrl);
    connection.log = onSignalRLog;
    this.connection = connection;
    updateConnectionQuery.call(this);

    connection.stateChanged(onConnectionStateChanged.bind(this));
    connection.received(onReceived.bind(this));
    connection.error(onConnectionError.bind(this));
    connection.connectionSlow(onConnectionSlow.bind(this));

    // start the connection process
    connection.start(this.signalrStartOptions, onConnectionStarted.bind(this));
}

/**
 * Reconnects the streaming socket when it is disconnected
 */
function reconnect() {

    if (this.connectionState !== this.CONNECTION_STATE_DISCONNECTED) {
        throw new Error('Only call reconnect on a disconnected streaming connection');
    }

    setNewContextId.call(this);
    updateConnectionQuery.call(this);

    this.reconnecting = true;

    this.connection.start(this.signalrStartOptions, onConnectionStarted.bind(this));
}

function setNewContextId() {
    // context id must be 10 characters or less.
    // using the recommended technique for generating a context id
    // from https://wiki/display/OpenAPI/Open+API+Streaming

    const now = new Date();
    const midnight = new Date(now.toDateString());
    const msSinceMidnight = now - midnight;
    const randomNumber = Math.floor(Math.random() * 100);

    const contextId = padLeft(String(msSinceMidnight), 8, '0') + padLeft(String(randomNumber), 2, '0');
    this.contextId = contextId;
    for (let i = 0; i < this.subscriptions.length; i++) {
        this.subscriptions[i].streamingContextId = contextId;
    }
}

/**
 * Retries the connection after a time
 */
function retryConnection() {
    setTimeout(reconnect.bind(this), this.retryDelay);
}

/**
 * maps from the signalR connection state to the ConnectionState Enum
 */
function mapConnectionState(state) {
    let connectionState;
    switch (state) {
        case $.signalR.connectionState.connecting: connectionState = this.CONNECTION_STATE_CONNECTING; break;

        case $.signalR.connectionState.connected: connectionState = this.CONNECTION_STATE_CONNECTED; break;

        case $.signalR.connectionState.disconnected: connectionState = this.CONNECTION_STATE_DISCONNECTED; break;

        case $.signalR.connectionState.reconnecting: connectionState = this.CONNECTION_STATE_RECONNECTING; break;

        default:
            log.warn(LOG_AREA, 'unrecognised state', state);
            break;
    }

    return connectionState;
}

/**
 * handles connection state changed event from signalR
 */
function onConnectionStateChanged(change) {

    this.connectionState = mapConnectionState.call(this, change.newState);

    const signalRTransport = this.connection.transport;
    log.info(LOG_AREA, 'Connection state changed to ', {
        changedTo: this.READABLE_CONNECTION_STATE_MAP[this.connectionState],
        mechanism: signalRTransport && signalRTransport.name,
    });
    this.trigger(this.EVENT_CONNECTION_STATE_CHANGED, this.connectionState);

    if (this.disposed) {
        return;
    }

    switch (this.connectionState) {
        case this.CONNECTION_STATE_DISCONNECTED:

            log.warn(LOG_AREA, 'connection disconnected');

            this.orphanFinder.stop();

            // tell all subscriptions not to do anything
            // it doesn't matter if they do (they will be reset and either forget the unsubscribe or start a new subscribe),
            // but it is a waste of network
            for (let i = 0; i < this.subscriptions.length; i++) {
                this.subscriptions[i].onConnectionUnavailable();
            }

            retryConnection.call(this);
            break;

        case this.CONNECTION_STATE_RECONNECTING:
            // logs when longPolling is enabled after trying webSockets
            if (signalRTransport && signalRTransport !== this.currentTransport && signalRTransport.name === 'longPolling') {
                log.warn(LOG_AREA, 'changing transport to long polling', true);
            }

            updateConnectionQuery.call(this);

            this.orphanFinder.stop();

            this.currentTransport = signalRTransport;
            break;

        case this.CONNECTION_STATE_CONNECTED:

            // if *we* are reconnecting (as opposed to signal-r reconnecting, which we do not need to handle specially)
            if (this.reconnecting) {
                resetSubscriptions.call(this, this.subscriptions);
                this.reconnecting = false;
            }

            for (let i = 0; i < this.subscriptions.length; i++) {
                this.subscriptions[i].onConnectionAvailable();
            }

            this.orphanFinder.start();

            this.currentTransport = signalRTransport;
            break;
    }
}

/**
 * handles the signalR connect start callback
 */
function onConnectionStarted(change) {
    // sometimes the started gets called after connected, sometimes before
    if (this.connectionState === this.CONNECTION_STATE_INITIALIZING) {
        this.connectionState = this.CONNECTION_STATE_STARTED;
    }

    log.info(LOG_AREA, 'Connection started');

    this.trigger(this.EVENT_CONNECTION_STATE_CHANGED, this.connectionState);
}

/**
 * handles the connection received event from SignalR
 * @param updates
 */
function onReceived(updates) {

    if (!updates) {
        log.warn(LOG_AREA, 'onReceived called with no data', updates);
        return;
    }

    for (let i = 0; i < updates.length; i++) {
        const update = updates[i];
        try {
            if (update.ReferenceId[0] === OPENAPI_CONTROL_MESSAGE_PREFIX) {
                handleControlMessage.call(this, update);
            } else {
                sendDataUpdateToSubscribers.call(this, update);
            }
        } catch (error) {
            log.error(LOG_AREA, 'Error occurred in onReceived procssing update', { error, update });
        }
    }
}

/**
 * Finds a subscription by referenceId or returns undefined if not found
 * @param {string} referenceId
 */
function findSubscriptionByReferenceId(referenceId) {
    for (let i = 0; i < this.subscriptions.length; i++) {
        if (this.subscriptions[i].referenceId === referenceId) {
            return this.subscriptions[i];
        }
    }
}

/**
 * Sends an update to a subscription by finding it and calling its callback
 * @param update
 */
function sendDataUpdateToSubscribers(update) {
    const subscription = findSubscriptionByReferenceId.call(this, update.ReferenceId);
    if (!subscription || subscription.onStreamingData(update) === false) {
        const logFunction = ignoreSubscriptions[update.ReferenceId] ? log.debug : log.warn;
        logFunction.call(log, LOG_AREA, 'Data update does not match a subscription', update);
    }
}

/**
 * Handles a control message on the streaming connection
 * @param {Object} message From open-api
 */
function handleControlMessage(message) {
    switch (message.ReferenceId) {
        case OPENAPI_CONTROL_MESSAGE_HEARTBEAT:
            handleControlMessageFireHeartbeats.call(this, message.Heartbeats);
            break;

        case OPENAPI_CONTROL_MESSAGE_RESET_SUBSCRIPTIONS:
            handleControlMessageResetSubscriptions.call(this, message.TargetReferenceIds);
            break;

        default:
            log.warn(LOG_AREA, 'Unrecognised control message', message);
            break;
    }
}

/**
 * fires heartbeats to relevant subscriptions
 * @param {Array.<{OriginatingReferenceId: string, Reason: string}>} heartbeatList
 */
function handleControlMessageFireHeartbeats(heartbeatList) {

    log.debug(LOG_AREA, 'heartbeats received', heartbeatList);
    for (let i = 0; i < heartbeatList.length; i++) {
        const heartbeat = heartbeatList[i];
        const subscription = findSubscriptionByReferenceId.call(this, heartbeat.OriginatingReferenceId);
        if (subscription) {
            subscription.onHeartbeat();
        } else {
            const logFunction = ignoreSubscriptions[heartbeat.OriginatingReferenceId] ? log.debug : log.warn;
            logFunction.call(log, LOG_AREA, 'heartbeat received for non-found subscription', heartbeat);
        }
    }
}

function startTimerToStopIgnoringSubscriptions(subscriptions) {
    setTimeout(() => {
        for (let i = 0; i < subscriptions.length; i++) {
            delete ignoreSubscriptions[subscriptions[i].referenceId];
        }
    }, MS_TO_IGNORE_DATA_ON_UNSUBSCRIBED);
}

/**
 * Resets subscriptions passed
 */
function resetSubscriptions(subscriptions) {

    for (let i = 0; i < subscriptions.length; i++) {
        const subscription = subscriptions[i];
        subscription.reset();
        ignoreSubscriptions[subscription.referenceId] = true;
    }
    startTimerToStopIgnoringSubscriptions(subscriptions);
}

/**
 * Handles the control message to reset subscriptions based on a id list. If no list is given,
 * reset all subscriptions.
 * @param {Array.<string>} referenceIdList
 */
function handleControlMessageResetSubscriptions(referenceIdList) {

    if (!referenceIdList || !referenceIdList.length) {
        log.debug(LOG_AREA, 'Resetting all subscriptions');
        resetSubscriptions.call(this, this.subscriptions.slice(0));
        return;
    }

    log.debug(LOG_AREA, 'Resetting subscriptions', referenceIdList);

    const subscriptionsToReset = [];
    for (let i = 0; i < referenceIdList.length; i++) {
        const referenceId = referenceIdList[i];
        const subscription = findSubscriptionByReferenceId.call(this, referenceId);
        if (subscription) {
            subscriptionsToReset.push(subscription);
        } else {
            const logFunction = ignoreSubscriptions[referenceId] ? log.debug : log.warn;
            logFunction.call(log, LOG_AREA, 'couldn\'t find subscription to reset', referenceId);
        }
    }
    resetSubscriptions(subscriptionsToReset);
}

/**
 * handles the connection slow event from SignalR. Happens when a keep-alive is missed.
 */
function onConnectionSlow() {
    log.info(LOG_AREA, 'connection is slow');
    this.trigger(this.EVENT_CONNECTION_SLOW);
}

/**
 * handles a signal-r error
 * This occurs when data cannot be sent, or cannot be received or something unknown goes wrong.
 * signal-r attempts to keep the subscription and if it doesn't we will get the normal failed events
 */
function onConnectionError(errorDetail) {
    log.error(LOG_AREA, 'connection error', errorDetail);
}

/**
 * Overrides the signalr log in order to channel log messages into our logger
 * @param message
 */
function onSignalRLog(message) {
    log.debug('SignalR', message);
}

/**
 * Updates the connection query string
 */
function updateConnectionQuery() {
    this.connection.qs = 'authorization=' + encodeURIComponent(this.authProvider.getToken()) + '&context=' + encodeURIComponent(this.contextId);
}

/**
 * Called when a subscription is created
 * updates the orphan finder to look for that subscription
 */
function onSubscriptionCreated() {
    this.orphanFinder.update();
}

/**
 * Called when an orphan is found - resets that subscription
 * @param subscription
 */
function onOrphanFound(subscription) {
    log.warn(LOG_AREA, 'Subscription has become orphaned - resetting', subscription);
    subscription.reset();
}

function handleSubscriptionReadyForUnsubscribe(subscriptions, resolve) {
    let allSubscriptionsReady = true;
    for (let i = 0; i < subscriptions.length && allSubscriptionsReady; i++) {
        if (!subscriptions[i].isReadyForUnsubscribeByTag()) {
            allSubscriptionsReady = false;
        }
    }

    if (allSubscriptionsReady) {
        resolve();
    }
}

function getSubscriptionsByTag(serviceGroup, url, tag) {
    const subscriptionsToRemove = [];

    for (let i = 0; i < this.subscriptions.length; i++) {
        const subscription = this.subscriptions[i];

        if (subscription.serviceGroup === serviceGroup &&
                subscription.url === url &&
                subscription.subscriptionData.Tag === tag) {

            subscriptionsToRemove.push(subscription);
        }
    }

    return subscriptionsToRemove;
}

function getSubscriptionsReadyPromise(subscriptionsToRemove, shouldDisposeSubscription) {
    let onStateChanged;

    return new Promise((resolve) => {
        onStateChanged = handleSubscriptionReadyForUnsubscribe.bind(this, subscriptionsToRemove, resolve);

        for (let i = 0; i < subscriptionsToRemove.length; i++) {
            const subscription = subscriptionsToRemove[i];

            ignoreSubscriptions[subscription.referenceId] = true;

            subscription.addStateChangedCallback(onStateChanged);
            subscription.onUnsubscribeByTagPending();

            if (shouldDisposeSubscription) {
                removeSubscription.call(this, subscription);
            }
        }

        startTimerToStopIgnoringSubscriptions(subscriptionsToRemove);
    })
        .then(() => {
            for (let i = 0; i < subscriptionsToRemove.length; i++) {
                const subscription = subscriptionsToRemove[i];
                subscription.removeStateChangedCallback(onStateChanged);
            }
        });
}

function unsubscribeSubscriptionByTag(serviceGroup, url, tag, shouldDisposeSubscription) {
    const subscriptionsToRemove = getSubscriptionsByTag.call(this, serviceGroup, url, tag);
    const allSubscriptionsReady = getSubscriptionsReadyPromise.call(this, subscriptionsToRemove, shouldDisposeSubscription);

    allSubscriptionsReady.then(() => {
        this.transport.delete(serviceGroup, url + '/{contextId}/?Tag={tag}', {
            contextId: this.contextId,
            tag,
        })
            .catch((response) => log.error(LOG_AREA, 'An error occurred unsubscribing by tag', { response, serviceGroup, url, tag }))
            .then(() => {
                for (let i = 0; i < subscriptionsToRemove.length; i++) {
                    const subscription = subscriptionsToRemove[i];
                    subscription.onUnsubscribeByTagComplete();
                }
            });
    });
}

function removeSubscription(subscription) {
    subscription.dispose();
    const indexOfSubscription = this.subscriptions.indexOf(subscription);
    if (indexOfSubscription >= 0) {
        this.subscriptions.splice(indexOfSubscription, 1);
    }
}

// -- Exported methods section --

/**
 * Manages subscriptions to the Open API streaming service.
 * Once created this will immediately attempt to start the streaming service
 *
 * @class
 * @alias saxo.openapi.Streaming
 * @mixes MicroEmitter
 * @param {Transport} transport - The transport to use for subscribing/unsubscribing.
 * @param {string} baseUrl - The base URL with which to connect. /streaming/connection will be appended to it.
 * @param {Object} authProvider - An object with the method getToken on it.
 * @param {Object} [options] - The configuration options for the streaming connection
 * @param {number} [options.connectRetryDelay=1000] - The delay in milliseconds to wait before attempting a new connect after
 *          signal-r has disconnected
 * @param {Boolean} [options.waitForPageLoad=true] - Whether the signal-r streaming connection waits for page load before starting
 * @param {Object} [options.serializers={}] - The map of subscription serializers where key is format name and value is an serializer constructor.
 * @param {Object} [options.serializerEngines={}] - The map of subscription serializer engines where key is format name and
 *          value is an engine implementation.
 * @param {Array.<string>} [options.transportTypes=['webSockets', 'longPolling']] - The transports to be used in order by signal-r.
 */
function Streaming(transport, baseUrl, authProvider, options) {

    emitter.mixinTo(this);

    this.connectionState = this.CONNECTION_STATE_INITIALIZING;
    this.connectionUrl = baseUrl + '/streaming/connection';
    this.authProvider = authProvider;
    this.transport = transport;
    this.subscriptions = [];

    this.signalrStartOptions = {
<<<<<<< HEAD
        // faster and does not cause problems after IE8
        waitForPageLoad: (options && options.waitForPageLoad) || false,

        // SignalR has a bug in SSE and forever frame is slow
        // WebSockets defined twice is required to double check as initial fail might be temporary.
        transport: (options && options.transportTypes) || ['webSockets', 'webSockets', 'longPolling'],
=======
        waitForPageLoad: (options && options.waitForPageLoad) || false, // faster and does not cause problems after IE8
        transport: (options && options.transportTypes) || ['webSockets', ' longPolling'], // SignalR has a bug in SSE and forever frame is slow
>>>>>>> 74403059
    };

    if (options) {
        if (typeof options.connectRetryDelay === 'number') {
            this.retryDelay = options.connectRetryDelay;
        } else {
            this.retryDelay = DEFAULT_CONNECT_RETRY_DELAY;
        }

        if (options.serializerEngines) {
            SerializerFacade.addEngines(options.serializerEngines);
        }

        if (options.serializers) {
            SerializerFacade.addSerializers(options.serializers);
        }
    }

    this.orphanFinder = new StreamingOrphanFinder(this.subscriptions, onOrphanFound.bind(this));

    init.call(this);
}

/**
 * Event that occurs when the connection state changes.
 */
Streaming.prototype.EVENT_CONNECTION_STATE_CHANGED = 'connectionStateChanged';
/**
 * Event that occurs when the connection is slow.
 */
Streaming.prototype.EVENT_CONNECTION_SLOW = 'connectionSlow';

/**
 * Streaming has been created but has not yet started the connection.
 */
Streaming.prototype.CONNECTION_STATE_INITIALIZING = 0x1;
/**
 * The connection has been started but signal-r may not yet be connecting.
 */
Streaming.prototype.CONNECTION_STATE_STARTED = 0x2;
/**
 * signal-r is trying to connect. The previous state was CONNECTION_STATE_STARTED or CONNECTION_STATE_DISCONNECTED.
 */
Streaming.prototype.CONNECTION_STATE_CONNECTING = 0x4;
/**
 * signal-r is connected and everything is good.
 */
Streaming.prototype.CONNECTION_STATE_CONNECTED = 0x8;
/**
 * signal-r is reconnecting. The previous state was CONNECTION_STATE_CONNECTING.
 * We are current not connected, but might recover without having to reset.
 */
Streaming.prototype.CONNECTION_STATE_RECONNECTING = 0x10;
/**
 * signal-r is disconnected. Streaming may attempt to connect again.
 */
Streaming.prototype.CONNECTION_STATE_DISCONNECTED = 0x20;

Streaming.prototype.READABLE_CONNECTION_STATE_MAP = {
    [Streaming.prototype.CONNECTION_STATE_INITIALIZING]: 'Initializing',
    [Streaming.prototype.CONNECTION_STATE_STARTED]: 'Started',
    [Streaming.prototype.CONNECTION_STATE_CONNECTING]: 'Connecting',
    [Streaming.prototype.CONNECTION_STATE_CONNECTED]: 'Connected',
    [Streaming.prototype.CONNECTION_STATE_RECONNECTING]: 'Reconnecting',
    [Streaming.prototype.CONNECTION_STATE_DISCONNECTED]: 'Disconnected',
};

/**
 * Constructs a new subscription to the given resource.
 *
 * @param {string} serviceGroup - The service group e.g. 'trade'
 * @param {string} url - The name of the resource to subscribe to, e.g. '/v1/infoprices/subscriptions'.
 * @param {object} subscriptionArgs - Arguments that detail the subscription.
 * @param {number} [subscriptionArgs.RefreshRate=1000] - The data refresh rate (passed to OpenAPI).
 * @param {string} [subscriptionArgs.Format] - The format for the subscription (passed to OpenAPI).
 * @param {object} [subscriptionArgs.Arguments] - The subscription arguments (passed to OpenAPI).
 * @param {string} [subscriptionArgs.Tag] - The tag for the subscription (passed to OpenAPI).
 * @param {function} onUpdate - A callback function that is invoked when an initial snapshot or update is received.
 *                              The first argument will be the data received and the second argument will either be
 *                              subscription.UPDATE_TYPE_DELTA or subscription.UPDATE_TYPE_SNAPSHOT
 * @param {function} onError - A callback function that is invoked when an error occurs.
 * @returns {saxo.openapi.StreamingSubscription} A subscription object.
 */
Streaming.prototype.createSubscription = function(serviceGroup, url, subscriptionArgs, onUpdate, onError) {

    const normalizedSubscriptionArgs = extend({}, subscriptionArgs);

    if (!SerializerFacade.isFormatSupported(normalizedSubscriptionArgs.Format)) {
        // Set default format, if target format is not supported.
        normalizedSubscriptionArgs.Format = SerializerFacade.getDefaultFormat();
    }

    const subscription = new Subscription(this.contextId, this.transport, serviceGroup, url, normalizedSubscriptionArgs,
        onSubscriptionCreated.bind(this), onUpdate, onError);

    this.subscriptions.push(subscription);

    // set the subscription to connection unavailable, the subscription will then subscribe when the connection becomes available.
    if (this.connectionState !== this.CONNECTION_STATE_CONNECTED) {
        subscription.onConnectionUnavailable();
    }
    subscription.onSubscribe();

    return subscription;
};

/**
 * Makes a subscription start.
 *
 * @param {saxo.openapi.StreamingSubscription} subscription - The subscription to start.
 */
Streaming.prototype.subscribe = function(subscription) {

    subscription.onSubscribe();
};

/**
 * Makes a subscription start with modification.
 * Modify subscription will keep pending unsubscribe followed by modify subscribe.
 *
 * @param {saxo.openapi.StreamingSubscription} subscription - The subscription to modify.
 * @param {Object} args - The target arguments of modified subscription.
 * @param {Object} options - Options for subscription modification.
 */
Streaming.prototype.modify = function(subscription, args, options) {

    subscription.onModify(args, options);
};

/**
 * Makes a subscription stop (can be restarted). See {@link saxo.openapi.Streaming#disposeSubscription} for permanently stopping a subscription.
 *
 * @param {saxo.openapi.StreamingSubscription} subscription - The subscription to stop.
 */
Streaming.prototype.unsubscribe = function(subscription) {

    ignoreSubscriptions[subscription.referenceId] = true;
    startTimerToStopIgnoringSubscriptions([subscription]);
    subscription.onUnsubscribe();
};

/**
 * Disposes a subscription permanently. It will be stopped and not be able to be started.
 *
 * @param {saxo.openapi.StreamingSubscription} subscription - The subscription to stop and remove.
 */
Streaming.prototype.disposeSubscription = function(subscription) {

    this.unsubscribe(subscription);
    removeSubscription.call(this, subscription);
};

/**
 * Makes all subscriptions stop at the given serviceGroup and url with the given tag (can be restarted)
 * See {@link saxo.openapi.Streaming#disposeSubscriptionByTag} for permanently stopping subscriptions by tag.
 *
 * @param {string} serviceGroup - the serviceGroup of the subscriptions to unsubscribe
 * @param {string} url - the url of the subscriptions to unsubscribe
 * @param {string} tag - the tag of the subscriptions to unsubscribe
 */
Streaming.prototype.unsubscribeByTag = function(serviceGroup, url, tag) {
    unsubscribeSubscriptionByTag.call(this, serviceGroup, url, tag, false);
};

/**
 * Disposes all subscriptions at the given serviceGroup and url by tag permanently. They will be stopped and not be able to be started.
 *
 * @param {string} serviceGroup - the serviceGroup of the subscriptions to unsubscribe
 * @param {string} url - the url of the subscriptions to unsubscribe
 * @param {string} tag - the tag of the subscriptions to unsubscribe
 */
Streaming.prototype.disposeSubscriptionByTag = function(serviceGroup, url, tag) {
    unsubscribeSubscriptionByTag.call(this, serviceGroup, url, tag, true);
};

/**
 * This disconnects the current socket. We will follow normal reconnection logic to try and restore the connection.
 * It *will not* stop the subscription (see dispose for that). It is useful for testing reconnect logic works or for resetting all subscriptions.
 */
Streaming.prototype.disconnect = function() {
    this.connection.stop();
};

/**
 * Shuts down streaming.
 */
Streaming.prototype.dispose = function() {

    this.disposed = true;

    this.orphanFinder.stop();

    for (let i = 0; i < this.subscriptions.length; i++) {
        const subscription = this.subscriptions[i];
        // disconnecting *should* shut down all subscriptions. We also delete all below.
        // So mark the subscription as not having a connection and reset it so its state becomes unsubscribed
        subscription.onConnectionUnavailable();
        subscription.reset();
    }
    this.subscriptions.length = 0;

    // delete all subscriptions on this context id
    this.transport.delete('root', 'v1/subscriptions/{contextId}', { contextId: this.contextId });

    this.disconnect();
};

// -- Export section --

export default Streaming;
<|MERGE_RESOLUTION|>--- conflicted
+++ resolved
@@ -1,723 +1,718 @@
-/**
- * @module saxo/openapi/streaming/streaming
- * @ignore
- */
-
-import emitter from '../../micro-emitter';
-import { extend } from '../../utils/object';
-import Subscription from './subscription';
-import SerializerFacade from './serializer/serializer-facade';
-import StreamingOrphanFinder from './orphan-finder';
-import log from '../../log';
-import { padLeft } from '../../utils/string';
-
-// -- Local variables section --
-
-const OPENAPI_CONTROL_MESSAGE_PREFIX = '_';
-const OPENAPI_CONTROL_MESSAGE_HEARTBEAT = '_heartbeat';
-const OPENAPI_CONTROL_MESSAGE_RESET_SUBSCRIPTIONS = '_resetsubscriptions';
-
-const DEFAULT_CONNECT_RETRY_DELAY = 1000;
-const MS_TO_IGNORE_DATA_ON_UNSUBSCRIBED = 20000;
-
-const LOG_AREA = 'Streaming';
-
-const ignoreSubscriptions = {};
-
-// -- Local methods section --
-
-/**
- * initializes the SignalR connection, and starts handling streaming events.
- *
- * This method initiates a SignalR connection. The Streaming connection.
- * starts in an Initialising state, transitions to Started when the SignalR connection starts
- * then follows the SignalR state model.
- */
-function init() {
-
-    setNewContextId.call(this);
-
-    const connection = $.connection(this.connectionUrl);
-    connection.log = onSignalRLog;
-    this.connection = connection;
-    updateConnectionQuery.call(this);
-
-    connection.stateChanged(onConnectionStateChanged.bind(this));
-    connection.received(onReceived.bind(this));
-    connection.error(onConnectionError.bind(this));
-    connection.connectionSlow(onConnectionSlow.bind(this));
-
-    // start the connection process
-    connection.start(this.signalrStartOptions, onConnectionStarted.bind(this));
-}
-
-/**
- * Reconnects the streaming socket when it is disconnected
- */
-function reconnect() {
-
-    if (this.connectionState !== this.CONNECTION_STATE_DISCONNECTED) {
-        throw new Error('Only call reconnect on a disconnected streaming connection');
-    }
-
-    setNewContextId.call(this);
-    updateConnectionQuery.call(this);
-
-    this.reconnecting = true;
-
-    this.connection.start(this.signalrStartOptions, onConnectionStarted.bind(this));
-}
-
-function setNewContextId() {
-    // context id must be 10 characters or less.
-    // using the recommended technique for generating a context id
-    // from https://wiki/display/OpenAPI/Open+API+Streaming
-
-    const now = new Date();
-    const midnight = new Date(now.toDateString());
-    const msSinceMidnight = now - midnight;
-    const randomNumber = Math.floor(Math.random() * 100);
-
-    const contextId = padLeft(String(msSinceMidnight), 8, '0') + padLeft(String(randomNumber), 2, '0');
-    this.contextId = contextId;
-    for (let i = 0; i < this.subscriptions.length; i++) {
-        this.subscriptions[i].streamingContextId = contextId;
-    }
-}
-
-/**
- * Retries the connection after a time
- */
-function retryConnection() {
-    setTimeout(reconnect.bind(this), this.retryDelay);
-}
-
-/**
- * maps from the signalR connection state to the ConnectionState Enum
- */
-function mapConnectionState(state) {
-    let connectionState;
-    switch (state) {
-        case $.signalR.connectionState.connecting: connectionState = this.CONNECTION_STATE_CONNECTING; break;
-
-        case $.signalR.connectionState.connected: connectionState = this.CONNECTION_STATE_CONNECTED; break;
-
-        case $.signalR.connectionState.disconnected: connectionState = this.CONNECTION_STATE_DISCONNECTED; break;
-
-        case $.signalR.connectionState.reconnecting: connectionState = this.CONNECTION_STATE_RECONNECTING; break;
-
-        default:
-            log.warn(LOG_AREA, 'unrecognised state', state);
-            break;
-    }
-
-    return connectionState;
-}
-
-/**
- * handles connection state changed event from signalR
- */
-function onConnectionStateChanged(change) {
-
-    this.connectionState = mapConnectionState.call(this, change.newState);
-
-    const signalRTransport = this.connection.transport;
-    log.info(LOG_AREA, 'Connection state changed to ', {
-        changedTo: this.READABLE_CONNECTION_STATE_MAP[this.connectionState],
-        mechanism: signalRTransport && signalRTransport.name,
-    });
-    this.trigger(this.EVENT_CONNECTION_STATE_CHANGED, this.connectionState);
-
-    if (this.disposed) {
-        return;
-    }
-
-    switch (this.connectionState) {
-        case this.CONNECTION_STATE_DISCONNECTED:
-
-            log.warn(LOG_AREA, 'connection disconnected');
-
-            this.orphanFinder.stop();
-
-            // tell all subscriptions not to do anything
-            // it doesn't matter if they do (they will be reset and either forget the unsubscribe or start a new subscribe),
-            // but it is a waste of network
-            for (let i = 0; i < this.subscriptions.length; i++) {
-                this.subscriptions[i].onConnectionUnavailable();
-            }
-
-            retryConnection.call(this);
-            break;
-
-        case this.CONNECTION_STATE_RECONNECTING:
-            // logs when longPolling is enabled after trying webSockets
-            if (signalRTransport && signalRTransport !== this.currentTransport && signalRTransport.name === 'longPolling') {
-                log.warn(LOG_AREA, 'changing transport to long polling', true);
-            }
-
-            updateConnectionQuery.call(this);
-
-            this.orphanFinder.stop();
-
-            this.currentTransport = signalRTransport;
-            break;
-
-        case this.CONNECTION_STATE_CONNECTED:
-
-            // if *we* are reconnecting (as opposed to signal-r reconnecting, which we do not need to handle specially)
-            if (this.reconnecting) {
-                resetSubscriptions.call(this, this.subscriptions);
-                this.reconnecting = false;
-            }
-
-            for (let i = 0; i < this.subscriptions.length; i++) {
-                this.subscriptions[i].onConnectionAvailable();
-            }
-
-            this.orphanFinder.start();
-
-            this.currentTransport = signalRTransport;
-            break;
-    }
-}
-
-/**
- * handles the signalR connect start callback
- */
-function onConnectionStarted(change) {
-    // sometimes the started gets called after connected, sometimes before
-    if (this.connectionState === this.CONNECTION_STATE_INITIALIZING) {
-        this.connectionState = this.CONNECTION_STATE_STARTED;
-    }
-
-    log.info(LOG_AREA, 'Connection started');
-
-    this.trigger(this.EVENT_CONNECTION_STATE_CHANGED, this.connectionState);
-}
-
-/**
- * handles the connection received event from SignalR
- * @param updates
- */
-function onReceived(updates) {
-
-    if (!updates) {
-        log.warn(LOG_AREA, 'onReceived called with no data', updates);
-        return;
-    }
-
-    for (let i = 0; i < updates.length; i++) {
-        const update = updates[i];
-        try {
-            if (update.ReferenceId[0] === OPENAPI_CONTROL_MESSAGE_PREFIX) {
-                handleControlMessage.call(this, update);
-            } else {
-                sendDataUpdateToSubscribers.call(this, update);
-            }
-        } catch (error) {
-            log.error(LOG_AREA, 'Error occurred in onReceived procssing update', { error, update });
-        }
-    }
-}
-
-/**
- * Finds a subscription by referenceId or returns undefined if not found
- * @param {string} referenceId
- */
-function findSubscriptionByReferenceId(referenceId) {
-    for (let i = 0; i < this.subscriptions.length; i++) {
-        if (this.subscriptions[i].referenceId === referenceId) {
-            return this.subscriptions[i];
-        }
-    }
-}
-
-/**
- * Sends an update to a subscription by finding it and calling its callback
- * @param update
- */
-function sendDataUpdateToSubscribers(update) {
-    const subscription = findSubscriptionByReferenceId.call(this, update.ReferenceId);
-    if (!subscription || subscription.onStreamingData(update) === false) {
-        const logFunction = ignoreSubscriptions[update.ReferenceId] ? log.debug : log.warn;
-        logFunction.call(log, LOG_AREA, 'Data update does not match a subscription', update);
-    }
-}
-
-/**
- * Handles a control message on the streaming connection
- * @param {Object} message From open-api
- */
-function handleControlMessage(message) {
-    switch (message.ReferenceId) {
-        case OPENAPI_CONTROL_MESSAGE_HEARTBEAT:
-            handleControlMessageFireHeartbeats.call(this, message.Heartbeats);
-            break;
-
-        case OPENAPI_CONTROL_MESSAGE_RESET_SUBSCRIPTIONS:
-            handleControlMessageResetSubscriptions.call(this, message.TargetReferenceIds);
-            break;
-
-        default:
-            log.warn(LOG_AREA, 'Unrecognised control message', message);
-            break;
-    }
-}
-
-/**
- * fires heartbeats to relevant subscriptions
- * @param {Array.<{OriginatingReferenceId: string, Reason: string}>} heartbeatList
- */
-function handleControlMessageFireHeartbeats(heartbeatList) {
-
-    log.debug(LOG_AREA, 'heartbeats received', heartbeatList);
-    for (let i = 0; i < heartbeatList.length; i++) {
-        const heartbeat = heartbeatList[i];
-        const subscription = findSubscriptionByReferenceId.call(this, heartbeat.OriginatingReferenceId);
-        if (subscription) {
-            subscription.onHeartbeat();
-        } else {
-            const logFunction = ignoreSubscriptions[heartbeat.OriginatingReferenceId] ? log.debug : log.warn;
-            logFunction.call(log, LOG_AREA, 'heartbeat received for non-found subscription', heartbeat);
-        }
-    }
-}
-
-function startTimerToStopIgnoringSubscriptions(subscriptions) {
-    setTimeout(() => {
-        for (let i = 0; i < subscriptions.length; i++) {
-            delete ignoreSubscriptions[subscriptions[i].referenceId];
-        }
-    }, MS_TO_IGNORE_DATA_ON_UNSUBSCRIBED);
-}
-
-/**
- * Resets subscriptions passed
- */
-function resetSubscriptions(subscriptions) {
-
-    for (let i = 0; i < subscriptions.length; i++) {
-        const subscription = subscriptions[i];
-        subscription.reset();
-        ignoreSubscriptions[subscription.referenceId] = true;
-    }
-    startTimerToStopIgnoringSubscriptions(subscriptions);
-}
-
-/**
- * Handles the control message to reset subscriptions based on a id list. If no list is given,
- * reset all subscriptions.
- * @param {Array.<string>} referenceIdList
- */
-function handleControlMessageResetSubscriptions(referenceIdList) {
-
-    if (!referenceIdList || !referenceIdList.length) {
-        log.debug(LOG_AREA, 'Resetting all subscriptions');
-        resetSubscriptions.call(this, this.subscriptions.slice(0));
-        return;
-    }
-
-    log.debug(LOG_AREA, 'Resetting subscriptions', referenceIdList);
-
-    const subscriptionsToReset = [];
-    for (let i = 0; i < referenceIdList.length; i++) {
-        const referenceId = referenceIdList[i];
-        const subscription = findSubscriptionByReferenceId.call(this, referenceId);
-        if (subscription) {
-            subscriptionsToReset.push(subscription);
-        } else {
-            const logFunction = ignoreSubscriptions[referenceId] ? log.debug : log.warn;
-            logFunction.call(log, LOG_AREA, 'couldn\'t find subscription to reset', referenceId);
-        }
-    }
-    resetSubscriptions(subscriptionsToReset);
-}
-
-/**
- * handles the connection slow event from SignalR. Happens when a keep-alive is missed.
- */
-function onConnectionSlow() {
-    log.info(LOG_AREA, 'connection is slow');
-    this.trigger(this.EVENT_CONNECTION_SLOW);
-}
-
-/**
- * handles a signal-r error
- * This occurs when data cannot be sent, or cannot be received or something unknown goes wrong.
- * signal-r attempts to keep the subscription and if it doesn't we will get the normal failed events
- */
-function onConnectionError(errorDetail) {
-    log.error(LOG_AREA, 'connection error', errorDetail);
-}
-
-/**
- * Overrides the signalr log in order to channel log messages into our logger
- * @param message
- */
-function onSignalRLog(message) {
-    log.debug('SignalR', message);
-}
-
-/**
- * Updates the connection query string
- */
-function updateConnectionQuery() {
-    this.connection.qs = 'authorization=' + encodeURIComponent(this.authProvider.getToken()) + '&context=' + encodeURIComponent(this.contextId);
-}
-
-/**
- * Called when a subscription is created
- * updates the orphan finder to look for that subscription
- */
-function onSubscriptionCreated() {
-    this.orphanFinder.update();
-}
-
-/**
- * Called when an orphan is found - resets that subscription
- * @param subscription
- */
-function onOrphanFound(subscription) {
-    log.warn(LOG_AREA, 'Subscription has become orphaned - resetting', subscription);
-    subscription.reset();
-}
-
-function handleSubscriptionReadyForUnsubscribe(subscriptions, resolve) {
-    let allSubscriptionsReady = true;
-    for (let i = 0; i < subscriptions.length && allSubscriptionsReady; i++) {
-        if (!subscriptions[i].isReadyForUnsubscribeByTag()) {
-            allSubscriptionsReady = false;
-        }
-    }
-
-    if (allSubscriptionsReady) {
-        resolve();
-    }
-}
-
-function getSubscriptionsByTag(serviceGroup, url, tag) {
-    const subscriptionsToRemove = [];
-
-    for (let i = 0; i < this.subscriptions.length; i++) {
-        const subscription = this.subscriptions[i];
-
-        if (subscription.serviceGroup === serviceGroup &&
-                subscription.url === url &&
-                subscription.subscriptionData.Tag === tag) {
-
-            subscriptionsToRemove.push(subscription);
-        }
-    }
-
-    return subscriptionsToRemove;
-}
-
-function getSubscriptionsReadyPromise(subscriptionsToRemove, shouldDisposeSubscription) {
-    let onStateChanged;
-
-    return new Promise((resolve) => {
-        onStateChanged = handleSubscriptionReadyForUnsubscribe.bind(this, subscriptionsToRemove, resolve);
-
-        for (let i = 0; i < subscriptionsToRemove.length; i++) {
-            const subscription = subscriptionsToRemove[i];
-
-            ignoreSubscriptions[subscription.referenceId] = true;
-
-            subscription.addStateChangedCallback(onStateChanged);
-            subscription.onUnsubscribeByTagPending();
-
-            if (shouldDisposeSubscription) {
-                removeSubscription.call(this, subscription);
-            }
-        }
-
-        startTimerToStopIgnoringSubscriptions(subscriptionsToRemove);
-    })
-        .then(() => {
-            for (let i = 0; i < subscriptionsToRemove.length; i++) {
-                const subscription = subscriptionsToRemove[i];
-                subscription.removeStateChangedCallback(onStateChanged);
-            }
-        });
-}
-
-function unsubscribeSubscriptionByTag(serviceGroup, url, tag, shouldDisposeSubscription) {
-    const subscriptionsToRemove = getSubscriptionsByTag.call(this, serviceGroup, url, tag);
-    const allSubscriptionsReady = getSubscriptionsReadyPromise.call(this, subscriptionsToRemove, shouldDisposeSubscription);
-
-    allSubscriptionsReady.then(() => {
-        this.transport.delete(serviceGroup, url + '/{contextId}/?Tag={tag}', {
-            contextId: this.contextId,
-            tag,
-        })
-            .catch((response) => log.error(LOG_AREA, 'An error occurred unsubscribing by tag', { response, serviceGroup, url, tag }))
-            .then(() => {
-                for (let i = 0; i < subscriptionsToRemove.length; i++) {
-                    const subscription = subscriptionsToRemove[i];
-                    subscription.onUnsubscribeByTagComplete();
-                }
-            });
-    });
-}
-
-function removeSubscription(subscription) {
-    subscription.dispose();
-    const indexOfSubscription = this.subscriptions.indexOf(subscription);
-    if (indexOfSubscription >= 0) {
-        this.subscriptions.splice(indexOfSubscription, 1);
-    }
-}
-
-// -- Exported methods section --
-
-/**
- * Manages subscriptions to the Open API streaming service.
- * Once created this will immediately attempt to start the streaming service
- *
- * @class
- * @alias saxo.openapi.Streaming
- * @mixes MicroEmitter
- * @param {Transport} transport - The transport to use for subscribing/unsubscribing.
- * @param {string} baseUrl - The base URL with which to connect. /streaming/connection will be appended to it.
- * @param {Object} authProvider - An object with the method getToken on it.
- * @param {Object} [options] - The configuration options for the streaming connection
- * @param {number} [options.connectRetryDelay=1000] - The delay in milliseconds to wait before attempting a new connect after
- *          signal-r has disconnected
- * @param {Boolean} [options.waitForPageLoad=true] - Whether the signal-r streaming connection waits for page load before starting
- * @param {Object} [options.serializers={}] - The map of subscription serializers where key is format name and value is an serializer constructor.
- * @param {Object} [options.serializerEngines={}] - The map of subscription serializer engines where key is format name and
- *          value is an engine implementation.
- * @param {Array.<string>} [options.transportTypes=['webSockets', 'longPolling']] - The transports to be used in order by signal-r.
- */
-function Streaming(transport, baseUrl, authProvider, options) {
-
-    emitter.mixinTo(this);
-
-    this.connectionState = this.CONNECTION_STATE_INITIALIZING;
-    this.connectionUrl = baseUrl + '/streaming/connection';
-    this.authProvider = authProvider;
-    this.transport = transport;
-    this.subscriptions = [];
-
-    this.signalrStartOptions = {
-<<<<<<< HEAD
-        // faster and does not cause problems after IE8
-        waitForPageLoad: (options && options.waitForPageLoad) || false,
-
-        // SignalR has a bug in SSE and forever frame is slow
-        // WebSockets defined twice is required to double check as initial fail might be temporary.
-        transport: (options && options.transportTypes) || ['webSockets', 'webSockets', 'longPolling'],
-=======
-        waitForPageLoad: (options && options.waitForPageLoad) || false, // faster and does not cause problems after IE8
-        transport: (options && options.transportTypes) || ['webSockets', ' longPolling'], // SignalR has a bug in SSE and forever frame is slow
->>>>>>> 74403059
-    };
-
-    if (options) {
-        if (typeof options.connectRetryDelay === 'number') {
-            this.retryDelay = options.connectRetryDelay;
-        } else {
-            this.retryDelay = DEFAULT_CONNECT_RETRY_DELAY;
-        }
-
-        if (options.serializerEngines) {
-            SerializerFacade.addEngines(options.serializerEngines);
-        }
-
-        if (options.serializers) {
-            SerializerFacade.addSerializers(options.serializers);
-        }
-    }
-
-    this.orphanFinder = new StreamingOrphanFinder(this.subscriptions, onOrphanFound.bind(this));
-
-    init.call(this);
-}
-
-/**
- * Event that occurs when the connection state changes.
- */
-Streaming.prototype.EVENT_CONNECTION_STATE_CHANGED = 'connectionStateChanged';
-/**
- * Event that occurs when the connection is slow.
- */
-Streaming.prototype.EVENT_CONNECTION_SLOW = 'connectionSlow';
-
-/**
- * Streaming has been created but has not yet started the connection.
- */
-Streaming.prototype.CONNECTION_STATE_INITIALIZING = 0x1;
-/**
- * The connection has been started but signal-r may not yet be connecting.
- */
-Streaming.prototype.CONNECTION_STATE_STARTED = 0x2;
-/**
- * signal-r is trying to connect. The previous state was CONNECTION_STATE_STARTED or CONNECTION_STATE_DISCONNECTED.
- */
-Streaming.prototype.CONNECTION_STATE_CONNECTING = 0x4;
-/**
- * signal-r is connected and everything is good.
- */
-Streaming.prototype.CONNECTION_STATE_CONNECTED = 0x8;
-/**
- * signal-r is reconnecting. The previous state was CONNECTION_STATE_CONNECTING.
- * We are current not connected, but might recover without having to reset.
- */
-Streaming.prototype.CONNECTION_STATE_RECONNECTING = 0x10;
-/**
- * signal-r is disconnected. Streaming may attempt to connect again.
- */
-Streaming.prototype.CONNECTION_STATE_DISCONNECTED = 0x20;
-
-Streaming.prototype.READABLE_CONNECTION_STATE_MAP = {
-    [Streaming.prototype.CONNECTION_STATE_INITIALIZING]: 'Initializing',
-    [Streaming.prototype.CONNECTION_STATE_STARTED]: 'Started',
-    [Streaming.prototype.CONNECTION_STATE_CONNECTING]: 'Connecting',
-    [Streaming.prototype.CONNECTION_STATE_CONNECTED]: 'Connected',
-    [Streaming.prototype.CONNECTION_STATE_RECONNECTING]: 'Reconnecting',
-    [Streaming.prototype.CONNECTION_STATE_DISCONNECTED]: 'Disconnected',
-};
-
-/**
- * Constructs a new subscription to the given resource.
- *
- * @param {string} serviceGroup - The service group e.g. 'trade'
- * @param {string} url - The name of the resource to subscribe to, e.g. '/v1/infoprices/subscriptions'.
- * @param {object} subscriptionArgs - Arguments that detail the subscription.
- * @param {number} [subscriptionArgs.RefreshRate=1000] - The data refresh rate (passed to OpenAPI).
- * @param {string} [subscriptionArgs.Format] - The format for the subscription (passed to OpenAPI).
- * @param {object} [subscriptionArgs.Arguments] - The subscription arguments (passed to OpenAPI).
- * @param {string} [subscriptionArgs.Tag] - The tag for the subscription (passed to OpenAPI).
- * @param {function} onUpdate - A callback function that is invoked when an initial snapshot or update is received.
- *                              The first argument will be the data received and the second argument will either be
- *                              subscription.UPDATE_TYPE_DELTA or subscription.UPDATE_TYPE_SNAPSHOT
- * @param {function} onError - A callback function that is invoked when an error occurs.
- * @returns {saxo.openapi.StreamingSubscription} A subscription object.
- */
-Streaming.prototype.createSubscription = function(serviceGroup, url, subscriptionArgs, onUpdate, onError) {
-
-    const normalizedSubscriptionArgs = extend({}, subscriptionArgs);
-
-    if (!SerializerFacade.isFormatSupported(normalizedSubscriptionArgs.Format)) {
-        // Set default format, if target format is not supported.
-        normalizedSubscriptionArgs.Format = SerializerFacade.getDefaultFormat();
-    }
-
-    const subscription = new Subscription(this.contextId, this.transport, serviceGroup, url, normalizedSubscriptionArgs,
-        onSubscriptionCreated.bind(this), onUpdate, onError);
-
-    this.subscriptions.push(subscription);
-
-    // set the subscription to connection unavailable, the subscription will then subscribe when the connection becomes available.
-    if (this.connectionState !== this.CONNECTION_STATE_CONNECTED) {
-        subscription.onConnectionUnavailable();
-    }
-    subscription.onSubscribe();
-
-    return subscription;
-};
-
-/**
- * Makes a subscription start.
- *
- * @param {saxo.openapi.StreamingSubscription} subscription - The subscription to start.
- */
-Streaming.prototype.subscribe = function(subscription) {
-
-    subscription.onSubscribe();
-};
-
-/**
- * Makes a subscription start with modification.
- * Modify subscription will keep pending unsubscribe followed by modify subscribe.
- *
- * @param {saxo.openapi.StreamingSubscription} subscription - The subscription to modify.
- * @param {Object} args - The target arguments of modified subscription.
- * @param {Object} options - Options for subscription modification.
- */
-Streaming.prototype.modify = function(subscription, args, options) {
-
-    subscription.onModify(args, options);
-};
-
-/**
- * Makes a subscription stop (can be restarted). See {@link saxo.openapi.Streaming#disposeSubscription} for permanently stopping a subscription.
- *
- * @param {saxo.openapi.StreamingSubscription} subscription - The subscription to stop.
- */
-Streaming.prototype.unsubscribe = function(subscription) {
-
-    ignoreSubscriptions[subscription.referenceId] = true;
-    startTimerToStopIgnoringSubscriptions([subscription]);
-    subscription.onUnsubscribe();
-};
-
-/**
- * Disposes a subscription permanently. It will be stopped and not be able to be started.
- *
- * @param {saxo.openapi.StreamingSubscription} subscription - The subscription to stop and remove.
- */
-Streaming.prototype.disposeSubscription = function(subscription) {
-
-    this.unsubscribe(subscription);
-    removeSubscription.call(this, subscription);
-};
-
-/**
- * Makes all subscriptions stop at the given serviceGroup and url with the given tag (can be restarted)
- * See {@link saxo.openapi.Streaming#disposeSubscriptionByTag} for permanently stopping subscriptions by tag.
- *
- * @param {string} serviceGroup - the serviceGroup of the subscriptions to unsubscribe
- * @param {string} url - the url of the subscriptions to unsubscribe
- * @param {string} tag - the tag of the subscriptions to unsubscribe
- */
-Streaming.prototype.unsubscribeByTag = function(serviceGroup, url, tag) {
-    unsubscribeSubscriptionByTag.call(this, serviceGroup, url, tag, false);
-};
-
-/**
- * Disposes all subscriptions at the given serviceGroup and url by tag permanently. They will be stopped and not be able to be started.
- *
- * @param {string} serviceGroup - the serviceGroup of the subscriptions to unsubscribe
- * @param {string} url - the url of the subscriptions to unsubscribe
- * @param {string} tag - the tag of the subscriptions to unsubscribe
- */
-Streaming.prototype.disposeSubscriptionByTag = function(serviceGroup, url, tag) {
-    unsubscribeSubscriptionByTag.call(this, serviceGroup, url, tag, true);
-};
-
-/**
- * This disconnects the current socket. We will follow normal reconnection logic to try and restore the connection.
- * It *will not* stop the subscription (see dispose for that). It is useful for testing reconnect logic works or for resetting all subscriptions.
- */
-Streaming.prototype.disconnect = function() {
-    this.connection.stop();
-};
-
-/**
- * Shuts down streaming.
- */
-Streaming.prototype.dispose = function() {
-
-    this.disposed = true;
-
-    this.orphanFinder.stop();
-
-    for (let i = 0; i < this.subscriptions.length; i++) {
-        const subscription = this.subscriptions[i];
-        // disconnecting *should* shut down all subscriptions. We also delete all below.
-        // So mark the subscription as not having a connection and reset it so its state becomes unsubscribed
-        subscription.onConnectionUnavailable();
-        subscription.reset();
-    }
-    this.subscriptions.length = 0;
-
-    // delete all subscriptions on this context id
-    this.transport.delete('root', 'v1/subscriptions/{contextId}', { contextId: this.contextId });
-
-    this.disconnect();
-};
-
-// -- Export section --
-
-export default Streaming;
+/**
+ * @module saxo/openapi/streaming/streaming
+ * @ignore
+ */
+
+import emitter from '../../micro-emitter';
+import { extend } from '../../utils/object';
+import Subscription from './subscription';
+import SerializerFacade from './serializer/serializer-facade';
+import StreamingOrphanFinder from './orphan-finder';
+import log from '../../log';
+import { padLeft } from '../../utils/string';
+
+// -- Local variables section --
+
+const OPENAPI_CONTROL_MESSAGE_PREFIX = '_';
+const OPENAPI_CONTROL_MESSAGE_HEARTBEAT = '_heartbeat';
+const OPENAPI_CONTROL_MESSAGE_RESET_SUBSCRIPTIONS = '_resetsubscriptions';
+
+const DEFAULT_CONNECT_RETRY_DELAY = 1000;
+const MS_TO_IGNORE_DATA_ON_UNSUBSCRIBED = 20000;
+
+const LOG_AREA = 'Streaming';
+
+const ignoreSubscriptions = {};
+
+// -- Local methods section --
+
+/**
+ * initializes the SignalR connection, and starts handling streaming events.
+ *
+ * This method initiates a SignalR connection. The Streaming connection.
+ * starts in an Initialising state, transitions to Started when the SignalR connection starts
+ * then follows the SignalR state model.
+ */
+function init() {
+
+    setNewContextId.call(this);
+
+    const connection = $.connection(this.connectionUrl);
+    connection.log = onSignalRLog;
+    this.connection = connection;
+    updateConnectionQuery.call(this);
+
+    connection.stateChanged(onConnectionStateChanged.bind(this));
+    connection.received(onReceived.bind(this));
+    connection.error(onConnectionError.bind(this));
+    connection.connectionSlow(onConnectionSlow.bind(this));
+
+    // start the connection process
+    connection.start(this.signalrStartOptions, onConnectionStarted.bind(this));
+}
+
+/**
+ * Reconnects the streaming socket when it is disconnected
+ */
+function reconnect() {
+
+    if (this.connectionState !== this.CONNECTION_STATE_DISCONNECTED) {
+        throw new Error('Only call reconnect on a disconnected streaming connection');
+    }
+
+    setNewContextId.call(this);
+    updateConnectionQuery.call(this);
+
+    this.reconnecting = true;
+
+    this.connection.start(this.signalrStartOptions, onConnectionStarted.bind(this));
+}
+
+function setNewContextId() {
+    // context id must be 10 characters or less.
+    // using the recommended technique for generating a context id
+    // from https://wiki/display/OpenAPI/Open+API+Streaming
+
+    const now = new Date();
+    const midnight = new Date(now.toDateString());
+    const msSinceMidnight = now - midnight;
+    const randomNumber = Math.floor(Math.random() * 100);
+
+    const contextId = padLeft(String(msSinceMidnight), 8, '0') + padLeft(String(randomNumber), 2, '0');
+    this.contextId = contextId;
+    for (let i = 0; i < this.subscriptions.length; i++) {
+        this.subscriptions[i].streamingContextId = contextId;
+    }
+}
+
+/**
+ * Retries the connection after a time
+ */
+function retryConnection() {
+    setTimeout(reconnect.bind(this), this.retryDelay);
+}
+
+/**
+ * maps from the signalR connection state to the ConnectionState Enum
+ */
+function mapConnectionState(state) {
+    let connectionState;
+    switch (state) {
+        case $.signalR.connectionState.connecting: connectionState = this.CONNECTION_STATE_CONNECTING; break;
+
+        case $.signalR.connectionState.connected: connectionState = this.CONNECTION_STATE_CONNECTED; break;
+
+        case $.signalR.connectionState.disconnected: connectionState = this.CONNECTION_STATE_DISCONNECTED; break;
+
+        case $.signalR.connectionState.reconnecting: connectionState = this.CONNECTION_STATE_RECONNECTING; break;
+
+        default:
+            log.warn(LOG_AREA, 'unrecognised state', state);
+            break;
+    }
+
+    return connectionState;
+}
+
+/**
+ * handles connection state changed event from signalR
+ */
+function onConnectionStateChanged(change) {
+
+    this.connectionState = mapConnectionState.call(this, change.newState);
+
+    const signalRTransport = this.connection.transport;
+    log.info(LOG_AREA, 'Connection state changed to ', {
+        changedTo: this.READABLE_CONNECTION_STATE_MAP[this.connectionState],
+        mechanism: signalRTransport && signalRTransport.name,
+    });
+    this.trigger(this.EVENT_CONNECTION_STATE_CHANGED, this.connectionState);
+
+    if (this.disposed) {
+        return;
+    }
+
+    switch (this.connectionState) {
+        case this.CONNECTION_STATE_DISCONNECTED:
+
+            log.warn(LOG_AREA, 'connection disconnected');
+
+            this.orphanFinder.stop();
+
+            // tell all subscriptions not to do anything
+            // it doesn't matter if they do (they will be reset and either forget the unsubscribe or start a new subscribe),
+            // but it is a waste of network
+            for (let i = 0; i < this.subscriptions.length; i++) {
+                this.subscriptions[i].onConnectionUnavailable();
+            }
+
+            retryConnection.call(this);
+            break;
+
+        case this.CONNECTION_STATE_RECONNECTING:
+            // logs when longPolling is enabled after trying webSockets
+            if (signalRTransport && signalRTransport !== this.currentTransport && signalRTransport.name === 'longPolling') {
+                log.warn(LOG_AREA, 'changing transport to long polling', true);
+            }
+
+            updateConnectionQuery.call(this);
+
+            this.orphanFinder.stop();
+
+            this.currentTransport = signalRTransport;
+            break;
+
+        case this.CONNECTION_STATE_CONNECTED:
+
+            // if *we* are reconnecting (as opposed to signal-r reconnecting, which we do not need to handle specially)
+            if (this.reconnecting) {
+                resetSubscriptions.call(this, this.subscriptions);
+                this.reconnecting = false;
+            }
+
+            for (let i = 0; i < this.subscriptions.length; i++) {
+                this.subscriptions[i].onConnectionAvailable();
+            }
+
+            this.orphanFinder.start();
+
+            this.currentTransport = signalRTransport;
+            break;
+    }
+}
+
+/**
+ * handles the signalR connect start callback
+ */
+function onConnectionStarted(change) {
+    // sometimes the started gets called after connected, sometimes before
+    if (this.connectionState === this.CONNECTION_STATE_INITIALIZING) {
+        this.connectionState = this.CONNECTION_STATE_STARTED;
+    }
+
+    log.info(LOG_AREA, 'Connection started');
+
+    this.trigger(this.EVENT_CONNECTION_STATE_CHANGED, this.connectionState);
+}
+
+/**
+ * handles the connection received event from SignalR
+ * @param updates
+ */
+function onReceived(updates) {
+
+    if (!updates) {
+        log.warn(LOG_AREA, 'onReceived called with no data', updates);
+        return;
+    }
+
+    for (let i = 0; i < updates.length; i++) {
+        const update = updates[i];
+        try {
+            if (update.ReferenceId[0] === OPENAPI_CONTROL_MESSAGE_PREFIX) {
+                handleControlMessage.call(this, update);
+            } else {
+                sendDataUpdateToSubscribers.call(this, update);
+            }
+        } catch (error) {
+            log.error(LOG_AREA, 'Error occurred in onReceived procssing update', { error, update });
+        }
+    }
+}
+
+/**
+ * Finds a subscription by referenceId or returns undefined if not found
+ * @param {string} referenceId
+ */
+function findSubscriptionByReferenceId(referenceId) {
+    for (let i = 0; i < this.subscriptions.length; i++) {
+        if (this.subscriptions[i].referenceId === referenceId) {
+            return this.subscriptions[i];
+        }
+    }
+}
+
+/**
+ * Sends an update to a subscription by finding it and calling its callback
+ * @param update
+ */
+function sendDataUpdateToSubscribers(update) {
+    const subscription = findSubscriptionByReferenceId.call(this, update.ReferenceId);
+    if (!subscription || subscription.onStreamingData(update) === false) {
+        const logFunction = ignoreSubscriptions[update.ReferenceId] ? log.debug : log.warn;
+        logFunction.call(log, LOG_AREA, 'Data update does not match a subscription', update);
+    }
+}
+
+/**
+ * Handles a control message on the streaming connection
+ * @param {Object} message From open-api
+ */
+function handleControlMessage(message) {
+    switch (message.ReferenceId) {
+        case OPENAPI_CONTROL_MESSAGE_HEARTBEAT:
+            handleControlMessageFireHeartbeats.call(this, message.Heartbeats);
+            break;
+
+        case OPENAPI_CONTROL_MESSAGE_RESET_SUBSCRIPTIONS:
+            handleControlMessageResetSubscriptions.call(this, message.TargetReferenceIds);
+            break;
+
+        default:
+            log.warn(LOG_AREA, 'Unrecognised control message', message);
+            break;
+    }
+}
+
+/**
+ * fires heartbeats to relevant subscriptions
+ * @param {Array.<{OriginatingReferenceId: string, Reason: string}>} heartbeatList
+ */
+function handleControlMessageFireHeartbeats(heartbeatList) {
+
+    log.debug(LOG_AREA, 'heartbeats received', heartbeatList);
+    for (let i = 0; i < heartbeatList.length; i++) {
+        const heartbeat = heartbeatList[i];
+        const subscription = findSubscriptionByReferenceId.call(this, heartbeat.OriginatingReferenceId);
+        if (subscription) {
+            subscription.onHeartbeat();
+        } else {
+            const logFunction = ignoreSubscriptions[heartbeat.OriginatingReferenceId] ? log.debug : log.warn;
+            logFunction.call(log, LOG_AREA, 'heartbeat received for non-found subscription', heartbeat);
+        }
+    }
+}
+
+function startTimerToStopIgnoringSubscriptions(subscriptions) {
+    setTimeout(() => {
+        for (let i = 0; i < subscriptions.length; i++) {
+            delete ignoreSubscriptions[subscriptions[i].referenceId];
+        }
+    }, MS_TO_IGNORE_DATA_ON_UNSUBSCRIBED);
+}
+
+/**
+ * Resets subscriptions passed
+ */
+function resetSubscriptions(subscriptions) {
+
+    for (let i = 0; i < subscriptions.length; i++) {
+        const subscription = subscriptions[i];
+        subscription.reset();
+        ignoreSubscriptions[subscription.referenceId] = true;
+    }
+    startTimerToStopIgnoringSubscriptions(subscriptions);
+}
+
+/**
+ * Handles the control message to reset subscriptions based on a id list. If no list is given,
+ * reset all subscriptions.
+ * @param {Array.<string>} referenceIdList
+ */
+function handleControlMessageResetSubscriptions(referenceIdList) {
+
+    if (!referenceIdList || !referenceIdList.length) {
+        log.debug(LOG_AREA, 'Resetting all subscriptions');
+        resetSubscriptions.call(this, this.subscriptions.slice(0));
+        return;
+    }
+
+    log.debug(LOG_AREA, 'Resetting subscriptions', referenceIdList);
+
+    const subscriptionsToReset = [];
+    for (let i = 0; i < referenceIdList.length; i++) {
+        const referenceId = referenceIdList[i];
+        const subscription = findSubscriptionByReferenceId.call(this, referenceId);
+        if (subscription) {
+            subscriptionsToReset.push(subscription);
+        } else {
+            const logFunction = ignoreSubscriptions[referenceId] ? log.debug : log.warn;
+            logFunction.call(log, LOG_AREA, 'couldn\'t find subscription to reset', referenceId);
+        }
+    }
+    resetSubscriptions(subscriptionsToReset);
+}
+
+/**
+ * handles the connection slow event from SignalR. Happens when a keep-alive is missed.
+ */
+function onConnectionSlow() {
+    log.info(LOG_AREA, 'connection is slow');
+    this.trigger(this.EVENT_CONNECTION_SLOW);
+}
+
+/**
+ * handles a signal-r error
+ * This occurs when data cannot be sent, or cannot be received or something unknown goes wrong.
+ * signal-r attempts to keep the subscription and if it doesn't we will get the normal failed events
+ */
+function onConnectionError(errorDetail) {
+    log.error(LOG_AREA, 'connection error', errorDetail);
+}
+
+/**
+ * Overrides the signalr log in order to channel log messages into our logger
+ * @param message
+ */
+function onSignalRLog(message) {
+    log.debug('SignalR', message);
+}
+
+/**
+ * Updates the connection query string
+ */
+function updateConnectionQuery() {
+    this.connection.qs = 'authorization=' + encodeURIComponent(this.authProvider.getToken()) + '&context=' + encodeURIComponent(this.contextId);
+}
+
+/**
+ * Called when a subscription is created
+ * updates the orphan finder to look for that subscription
+ */
+function onSubscriptionCreated() {
+    this.orphanFinder.update();
+}
+
+/**
+ * Called when an orphan is found - resets that subscription
+ * @param subscription
+ */
+function onOrphanFound(subscription) {
+    log.warn(LOG_AREA, 'Subscription has become orphaned - resetting', subscription);
+    subscription.reset();
+}
+
+function handleSubscriptionReadyForUnsubscribe(subscriptions, resolve) {
+    let allSubscriptionsReady = true;
+    for (let i = 0; i < subscriptions.length && allSubscriptionsReady; i++) {
+        if (!subscriptions[i].isReadyForUnsubscribeByTag()) {
+            allSubscriptionsReady = false;
+        }
+    }
+
+    if (allSubscriptionsReady) {
+        resolve();
+    }
+}
+
+function getSubscriptionsByTag(serviceGroup, url, tag) {
+    const subscriptionsToRemove = [];
+
+    for (let i = 0; i < this.subscriptions.length; i++) {
+        const subscription = this.subscriptions[i];
+
+        if (subscription.serviceGroup === serviceGroup &&
+                subscription.url === url &&
+                subscription.subscriptionData.Tag === tag) {
+
+            subscriptionsToRemove.push(subscription);
+        }
+    }
+
+    return subscriptionsToRemove;
+}
+
+function getSubscriptionsReadyPromise(subscriptionsToRemove, shouldDisposeSubscription) {
+    let onStateChanged;
+
+    return new Promise((resolve) => {
+        onStateChanged = handleSubscriptionReadyForUnsubscribe.bind(this, subscriptionsToRemove, resolve);
+
+        for (let i = 0; i < subscriptionsToRemove.length; i++) {
+            const subscription = subscriptionsToRemove[i];
+
+            ignoreSubscriptions[subscription.referenceId] = true;
+
+            subscription.addStateChangedCallback(onStateChanged);
+            subscription.onUnsubscribeByTagPending();
+
+            if (shouldDisposeSubscription) {
+                removeSubscription.call(this, subscription);
+            }
+        }
+
+        startTimerToStopIgnoringSubscriptions(subscriptionsToRemove);
+    })
+        .then(() => {
+            for (let i = 0; i < subscriptionsToRemove.length; i++) {
+                const subscription = subscriptionsToRemove[i];
+                subscription.removeStateChangedCallback(onStateChanged);
+            }
+        });
+}
+
+function unsubscribeSubscriptionByTag(serviceGroup, url, tag, shouldDisposeSubscription) {
+    const subscriptionsToRemove = getSubscriptionsByTag.call(this, serviceGroup, url, tag);
+    const allSubscriptionsReady = getSubscriptionsReadyPromise.call(this, subscriptionsToRemove, shouldDisposeSubscription);
+
+    allSubscriptionsReady.then(() => {
+        this.transport.delete(serviceGroup, url + '/{contextId}/?Tag={tag}', {
+            contextId: this.contextId,
+            tag,
+        })
+            .catch((response) => log.error(LOG_AREA, 'An error occurred unsubscribing by tag', { response, serviceGroup, url, tag }))
+            .then(() => {
+                for (let i = 0; i < subscriptionsToRemove.length; i++) {
+                    const subscription = subscriptionsToRemove[i];
+                    subscription.onUnsubscribeByTagComplete();
+                }
+            });
+    });
+}
+
+function removeSubscription(subscription) {
+    subscription.dispose();
+    const indexOfSubscription = this.subscriptions.indexOf(subscription);
+    if (indexOfSubscription >= 0) {
+        this.subscriptions.splice(indexOfSubscription, 1);
+    }
+}
+
+// -- Exported methods section --
+
+/**
+ * Manages subscriptions to the Open API streaming service.
+ * Once created this will immediately attempt to start the streaming service
+ *
+ * @class
+ * @alias saxo.openapi.Streaming
+ * @mixes MicroEmitter
+ * @param {Transport} transport - The transport to use for subscribing/unsubscribing.
+ * @param {string} baseUrl - The base URL with which to connect. /streaming/connection will be appended to it.
+ * @param {Object} authProvider - An object with the method getToken on it.
+ * @param {Object} [options] - The configuration options for the streaming connection
+ * @param {number} [options.connectRetryDelay=1000] - The delay in milliseconds to wait before attempting a new connect after
+ *          signal-r has disconnected
+ * @param {Boolean} [options.waitForPageLoad=true] - Whether the signal-r streaming connection waits for page load before starting
+ * @param {Object} [options.serializers={}] - The map of subscription serializers where key is format name and value is an serializer constructor.
+ * @param {Object} [options.serializerEngines={}] - The map of subscription serializer engines where key is format name and
+ *          value is an engine implementation.
+ * @param {Array.<string>} [options.transportTypes=['webSockets', 'longPolling']] - The transports to be used in order by signal-r.
+ */
+function Streaming(transport, baseUrl, authProvider, options) {
+
+    emitter.mixinTo(this);
+
+    this.connectionState = this.CONNECTION_STATE_INITIALIZING;
+    this.connectionUrl = baseUrl + '/streaming/connection';
+    this.authProvider = authProvider;
+    this.transport = transport;
+    this.subscriptions = [];
+
+    this.signalrStartOptions = {
+        // faster and does not cause problems after IE8
+        waitForPageLoad: (options && options.waitForPageLoad) || false,
+
+        // SignalR has a bug in SSE and forever frame is slow
+        // WebSockets defined twice is required to double check as initial fail might be temporary.
+        transport: (options && options.transportTypes) || ['webSockets', 'webSockets', 'longPolling'],
+    };
+
+    if (options) {
+        if (typeof options.connectRetryDelay === 'number') {
+            this.retryDelay = options.connectRetryDelay;
+        } else {
+            this.retryDelay = DEFAULT_CONNECT_RETRY_DELAY;
+        }
+
+        if (options.serializerEngines) {
+            SerializerFacade.addEngines(options.serializerEngines);
+        }
+
+        if (options.serializers) {
+            SerializerFacade.addSerializers(options.serializers);
+        }
+    }
+
+    this.orphanFinder = new StreamingOrphanFinder(this.subscriptions, onOrphanFound.bind(this));
+
+    init.call(this);
+}
+
+/**
+ * Event that occurs when the connection state changes.
+ */
+Streaming.prototype.EVENT_CONNECTION_STATE_CHANGED = 'connectionStateChanged';
+/**
+ * Event that occurs when the connection is slow.
+ */
+Streaming.prototype.EVENT_CONNECTION_SLOW = 'connectionSlow';
+
+/**
+ * Streaming has been created but has not yet started the connection.
+ */
+Streaming.prototype.CONNECTION_STATE_INITIALIZING = 0x1;
+/**
+ * The connection has been started but signal-r may not yet be connecting.
+ */
+Streaming.prototype.CONNECTION_STATE_STARTED = 0x2;
+/**
+ * signal-r is trying to connect. The previous state was CONNECTION_STATE_STARTED or CONNECTION_STATE_DISCONNECTED.
+ */
+Streaming.prototype.CONNECTION_STATE_CONNECTING = 0x4;
+/**
+ * signal-r is connected and everything is good.
+ */
+Streaming.prototype.CONNECTION_STATE_CONNECTED = 0x8;
+/**
+ * signal-r is reconnecting. The previous state was CONNECTION_STATE_CONNECTING.
+ * We are current not connected, but might recover without having to reset.
+ */
+Streaming.prototype.CONNECTION_STATE_RECONNECTING = 0x10;
+/**
+ * signal-r is disconnected. Streaming may attempt to connect again.
+ */
+Streaming.prototype.CONNECTION_STATE_DISCONNECTED = 0x20;
+
+Streaming.prototype.READABLE_CONNECTION_STATE_MAP = {
+    [Streaming.prototype.CONNECTION_STATE_INITIALIZING]: 'Initializing',
+    [Streaming.prototype.CONNECTION_STATE_STARTED]: 'Started',
+    [Streaming.prototype.CONNECTION_STATE_CONNECTING]: 'Connecting',
+    [Streaming.prototype.CONNECTION_STATE_CONNECTED]: 'Connected',
+    [Streaming.prototype.CONNECTION_STATE_RECONNECTING]: 'Reconnecting',
+    [Streaming.prototype.CONNECTION_STATE_DISCONNECTED]: 'Disconnected',
+};
+
+/**
+ * Constructs a new subscription to the given resource.
+ *
+ * @param {string} serviceGroup - The service group e.g. 'trade'
+ * @param {string} url - The name of the resource to subscribe to, e.g. '/v1/infoprices/subscriptions'.
+ * @param {object} subscriptionArgs - Arguments that detail the subscription.
+ * @param {number} [subscriptionArgs.RefreshRate=1000] - The data refresh rate (passed to OpenAPI).
+ * @param {string} [subscriptionArgs.Format] - The format for the subscription (passed to OpenAPI).
+ * @param {object} [subscriptionArgs.Arguments] - The subscription arguments (passed to OpenAPI).
+ * @param {string} [subscriptionArgs.Tag] - The tag for the subscription (passed to OpenAPI).
+ * @param {function} onUpdate - A callback function that is invoked when an initial snapshot or update is received.
+ *                              The first argument will be the data received and the second argument will either be
+ *                              subscription.UPDATE_TYPE_DELTA or subscription.UPDATE_TYPE_SNAPSHOT
+ * @param {function} onError - A callback function that is invoked when an error occurs.
+ * @returns {saxo.openapi.StreamingSubscription} A subscription object.
+ */
+Streaming.prototype.createSubscription = function(serviceGroup, url, subscriptionArgs, onUpdate, onError) {
+
+    const normalizedSubscriptionArgs = extend({}, subscriptionArgs);
+
+    if (!SerializerFacade.isFormatSupported(normalizedSubscriptionArgs.Format)) {
+        // Set default format, if target format is not supported.
+        normalizedSubscriptionArgs.Format = SerializerFacade.getDefaultFormat();
+    }
+
+    const subscription = new Subscription(this.contextId, this.transport, serviceGroup, url, normalizedSubscriptionArgs,
+        onSubscriptionCreated.bind(this), onUpdate, onError);
+
+    this.subscriptions.push(subscription);
+
+    // set the subscription to connection unavailable, the subscription will then subscribe when the connection becomes available.
+    if (this.connectionState !== this.CONNECTION_STATE_CONNECTED) {
+        subscription.onConnectionUnavailable();
+    }
+    subscription.onSubscribe();
+
+    return subscription;
+};
+
+/**
+ * Makes a subscription start.
+ *
+ * @param {saxo.openapi.StreamingSubscription} subscription - The subscription to start.
+ */
+Streaming.prototype.subscribe = function(subscription) {
+
+    subscription.onSubscribe();
+};
+
+/**
+ * Makes a subscription start with modification.
+ * Modify subscription will keep pending unsubscribe followed by modify subscribe.
+ *
+ * @param {saxo.openapi.StreamingSubscription} subscription - The subscription to modify.
+ * @param {Object} args - The target arguments of modified subscription.
+ * @param {Object} options - Options for subscription modification.
+ */
+Streaming.prototype.modify = function(subscription, args, options) {
+
+    subscription.onModify(args, options);
+};
+
+/**
+ * Makes a subscription stop (can be restarted). See {@link saxo.openapi.Streaming#disposeSubscription} for permanently stopping a subscription.
+ *
+ * @param {saxo.openapi.StreamingSubscription} subscription - The subscription to stop.
+ */
+Streaming.prototype.unsubscribe = function(subscription) {
+
+    ignoreSubscriptions[subscription.referenceId] = true;
+    startTimerToStopIgnoringSubscriptions([subscription]);
+    subscription.onUnsubscribe();
+};
+
+/**
+ * Disposes a subscription permanently. It will be stopped and not be able to be started.
+ *
+ * @param {saxo.openapi.StreamingSubscription} subscription - The subscription to stop and remove.
+ */
+Streaming.prototype.disposeSubscription = function(subscription) {
+
+    this.unsubscribe(subscription);
+    removeSubscription.call(this, subscription);
+};
+
+/**
+ * Makes all subscriptions stop at the given serviceGroup and url with the given tag (can be restarted)
+ * See {@link saxo.openapi.Streaming#disposeSubscriptionByTag} for permanently stopping subscriptions by tag.
+ *
+ * @param {string} serviceGroup - the serviceGroup of the subscriptions to unsubscribe
+ * @param {string} url - the url of the subscriptions to unsubscribe
+ * @param {string} tag - the tag of the subscriptions to unsubscribe
+ */
+Streaming.prototype.unsubscribeByTag = function(serviceGroup, url, tag) {
+    unsubscribeSubscriptionByTag.call(this, serviceGroup, url, tag, false);
+};
+
+/**
+ * Disposes all subscriptions at the given serviceGroup and url by tag permanently. They will be stopped and not be able to be started.
+ *
+ * @param {string} serviceGroup - the serviceGroup of the subscriptions to unsubscribe
+ * @param {string} url - the url of the subscriptions to unsubscribe
+ * @param {string} tag - the tag of the subscriptions to unsubscribe
+ */
+Streaming.prototype.disposeSubscriptionByTag = function(serviceGroup, url, tag) {
+    unsubscribeSubscriptionByTag.call(this, serviceGroup, url, tag, true);
+};
+
+/**
+ * This disconnects the current socket. We will follow normal reconnection logic to try and restore the connection.
+ * It *will not* stop the subscription (see dispose for that). It is useful for testing reconnect logic works or for resetting all subscriptions.
+ */
+Streaming.prototype.disconnect = function() {
+    this.connection.stop();
+};
+
+/**
+ * Shuts down streaming.
+ */
+Streaming.prototype.dispose = function() {
+
+    this.disposed = true;
+
+    this.orphanFinder.stop();
+
+    for (let i = 0; i < this.subscriptions.length; i++) {
+        const subscription = this.subscriptions[i];
+        // disconnecting *should* shut down all subscriptions. We also delete all below.
+        // So mark the subscription as not having a connection and reset it so its state becomes unsubscribed
+        subscription.onConnectionUnavailable();
+        subscription.reset();
+    }
+    this.subscriptions.length = 0;
+
+    // delete all subscriptions on this context id
+    this.transport.delete('root', 'v1/subscriptions/{contextId}', { contextId: this.contextId });
+
+    this.disconnect();
+};
+
+// -- Export section --
+
+export default Streaming;