--- conflicted
+++ resolved
@@ -1,702 +1,696 @@
-/* eslint max-lines: ["error", 700] */
-/**
- * @module saxo/openapi/streaming/subscription
- * @ignore
- */
-import { extend } from '../../utils/object';
-import log from '../../log';
-import {
-    ACTION_SUBSCRIBE,
-    ACTION_UNSUBSCRIBE,
-    ACTION_MODIFY_SUBSCRIBE,
-    ACTION_MODIFY_PATCH,
-    ACTION_UNSUBSCRIBE_BY_TAG_PENDING,
-} from './subscription-actions';
-import SubscriptionQueue from './subscription-queue';
-
-// -- Local variables section --
-
-/**
- * The static counter to generate unique reference id's.
- */
-let referenceIdCounter = 0;
-
-const STATE_SUBSCRIBE_REQUESTED = 0x1;
-const STATE_SUBSCRIBED = 0x2;
-const STATE_UNSUBSCRIBE_REQUESTED = 0x4;
-const STATE_UNSUBSCRIBED = 0x8;
-const STATE_PATCH_REQUESTED = 0x10;
-const STATE_READY_FOR_UNSUBSCRIBE_BY_TAG = 0x20;
-
-const TRANSITIONING_STATES = STATE_SUBSCRIBE_REQUESTED | STATE_UNSUBSCRIBE_REQUESTED | STATE_PATCH_REQUESTED | STATE_READY_FOR_UNSUBSCRIBE_BY_TAG;
-
-const DEFAULT_REFRESH_RATE_MS = 1000;
-const MIN_REFRESH_RATE_MS = 100;
-
-const LOG_AREA = 'Subscription';
-
-// -- Local methods section --
-
-/**
- * Returns url used in subscribe post request.
- * Supports pagination (includes Top property in url request).
- */
-function getSubscribeUrl(url, subscriptionData) {
-    if (!subscriptionData.Top) {
-        return url;
-    }
-
-    return url + '?$top=' + subscriptionData.Top;
-}
-
-/**
- * Normalize subscription data, by removing
- * unsupported properties.
- */
-function normalizeSubscribeData(data) {
-    if (data.hasOwnProperty('Top')) {
-        delete data.Top;
-    }
-}
-
-/**
- * Call to actually do a subscribe.
- */
-function subscribe() {
-
-    // capture the reference id so we can tell in the response whether it is the latest call
-    // was using createGUID to create the reference id, but the old library just does this, which is simpler
-    const referenceId = String(referenceIdCounter++);
-    this.referenceId = referenceId;
-
-    // reset any updates before subscribed
-    this.updatesBeforeSubscribed = null;
-
-    const subscribeUrl = getSubscribeUrl(this.url, this.subscriptionData);
-
-    const data = extend({}, this.subscriptionData, {
-        ContextId: this.streamingContextId,
-        ReferenceId: referenceId,
-    });
-
-<<<<<<< HEAD
-    normalizeSubscribeData(data);
-
-    log.debug(LOG_AREA, 'starting..', { serviceGroup: this.serviceGroup, url: subscribeUrl });
-    this.currentState = STATE_SUBSCRIBE_REQUESTED;
-
-    this.transport.post(this.serviceGroup, subscribeUrl, null, { body: data })
-=======
-    log.debug(LOG_AREA, 'starting..', { serviceGroup: this.serviceGroup, url: this.url });
-    setState.call(this, STATE_SUBSCRIBE_REQUESTED);
-    this.transport.post(this.serviceGroup, this.url, null, { body: data })
->>>>>>> 3bcded8a
-        .then(onSubscribeSuccess.bind(this, referenceId))
-        .catch(onSubscribeError.bind(this, referenceId));
-}
-
-/**
- * Does an actual unsubscribe.
- */
-function unsubscribe() {
-    setState.call(this, STATE_UNSUBSCRIBE_REQUESTED);
-    // capture the reference id so we can tell in the response whether it is the latest call
-    const referenceId = this.referenceId;
-
-    this.transport.delete(this.serviceGroup, this.url + '/{contextId}/{referenceId}', {
-        contextId: this.streamingContextId,
-        referenceId,
-    })
-        .then(onUnsubscribeSuccess.bind(this, referenceId))
-        .catch(onUnsubscribeError.bind(this, referenceId));
-}
-/**
- * Does subscription modification through PATCH request
- */
-function modifyPatch(args) {
-    setState.call(this, STATE_PATCH_REQUESTED);
-    const referenceId = this.referenceId;
-
-    this.transport.patch(this.serviceGroup, this.url + '/{contextId}/{referenceId}', {
-        contextId: this.streamingContextId,
-        referenceId: this.referenceId,
-    }, { body: args })
-        .then(onModifyPatchSuccess.bind(this, referenceId))
-        .catch(onModifyPatchError.bind(this, referenceId));
-}
-
-function unsubscribeByTagPending() {
-    setState.call(this, STATE_READY_FOR_UNSUBSCRIBE_BY_TAG);
-}
-
-/**
- * Queues or performs an action based on the current state.
- * Supports queue for more then one action, to support consecutive modify requests,
- * which invoke unsubscribe and subscribe one after another.
- * @param action
- * @param args
- */
-function tryPerformAction(action, args) {
-    if (!this.connectionAvailable || TRANSITIONING_STATES & this.currentState) {
-        this.queue.enqueue({ action, args });
-    } else {
-        performAction.call(this, { action, args });
-    }
-}
-
-/**
- * Callback for when the subscription is ready to perform the next action.
- */
-function onReadyToPerformNextAction() {
-    if (!this.connectionAvailable || this.queue.isEmpty()) {
-        return;
-    }
-    performAction.call(this, this.queue.dequeue());
-}
-
-/**
- * Performs an action to a subscription based on the current state.
- * @param queuedAction
- */
-function performAction(queuedAction) {
-    const { action, args } = queuedAction;
-
-    switch (action) {
-        case ACTION_SUBSCRIBE:
-        case ACTION_MODIFY_SUBSCRIBE:
-            switch (this.currentState) {
-                case STATE_SUBSCRIBED:
-                    break;
-
-                case STATE_UNSUBSCRIBED:
-                    subscribe.call(this);
-                    break;
-
-                default:
-                    log.error(LOG_AREA, 'unanticipated state', { state: this.currentState, action });
-            }
-            break;
-
-        case ACTION_MODIFY_PATCH:
-            switch (this.currentState) {
-                case STATE_SUBSCRIBED:
-                    modifyPatch.call(this, args);
-                    break;
-
-                default:
-                    log.error(LOG_AREA, 'unanticipated state', { state: this.currentState, action });
-            }
-            break;
-
-        case ACTION_UNSUBSCRIBE:
-            switch (this.currentState) {
-                case STATE_SUBSCRIBED:
-                    unsubscribe.call(this);
-                    break;
-
-                case STATE_UNSUBSCRIBED:
-                    break;
-
-                default:
-                    log.error(LOG_AREA, 'unanticipated state', { state: this.currentState, action });
-            }
-            break;
-
-        case ACTION_UNSUBSCRIBE_BY_TAG_PENDING:
-            switch (this.currentState) {
-                case STATE_SUBSCRIBED:
-                case STATE_UNSUBSCRIBED:
-                    unsubscribeByTagPending.call(this);
-                    break;
-
-                default:
-                    log.error(LOG_AREA, 'unanticipated state', { state: this.currentState, action });
-            }
-            break;
-
-        default:
-            throw new Error('unrecognised action ' + action);
-    }
-
-    // Required to manually rerun next action, because if nothing happens in given cycle,
-    // next task from a queue will never be picked up.
-    if (!this.queue.isEmpty() && !(TRANSITIONING_STATES & this.currentState)) {
-        performAction.call(this, this.queue.dequeue());
-    }
-}
-
-/**
- * Handles the response to the initial REST request that creates the subscription.
- * {Object} result
- * {string} result.State The current state (Active/Suspended)
- * {string} result.Format The media type (RFC 2046), of the serialized data updates that are streamed to the client.
- * {string} result.ContextId The streaming context id that this response is associated with.
- * {number=0} result.InactivityTimeout The time (in seconds) that the client should accept the subscription to be inactive
- *          before considering it invalid.
- * {number=0} result.RefreshRate Actual refresh rate assigned to the subscription according to the customers SLA.
- * {Object} result.Snapshot Snapshot of the current data available
- */
-function onSubscribeSuccess(referenceId, result) {
-
-    const responseData = result.response;
-
-    if (referenceId !== this.referenceId) {
-        log.warn(LOG_AREA, 'Received an Ok subscribe response for subscribing a subscription that has afterwards been reset - ignoring');
-        // we could send the contextId as well an attempt a unsubscribe, but its hard to guess what could lead to this.
-        // - (reset by disconnect/reconnect from streaming) we started subscribing, then web sockets was disconnected, but
-        //    the server doesn't know it yet
-        //   - in this case the contextId should be changed and the server will drop the old session soon. we won't receive updates
-        // - (reset by streaming control message) we started subscribing, then we get a web socket reset event before the rest server
-        //    responded
-        //   - in this case the contextId should be the same and the server itself has told us the subscription is dead
-        // - (reset by heartbeat lapse) - this indicates a bug in the library since this shouldn't happen
-        //   - in this case the contextId should be the same and we will probably get messages that cannot be matched to a subscription
-        return;
-    }
-
-    setState.call(this, STATE_SUBSCRIBED);
-
-    this.inactivityTimeout = responseData.InactivityTimeout || 0;
-
-    if (this.inactivityTimeout === 0) {
-        log.warn(LOG_AREA, 'inactivity timeout is 0 - interpretting as never timeout. Remove warning if normal.', result);
-    }
-
-    onActivity.call(this);
-
-    if (this.onSubscriptionCreated) {
-        this.onSubscriptionCreated();
-    }
-
-    // do not fire events if we are waiting to unsubscribe
-    if (this.queue.peekAction() !== ACTION_UNSUBSCRIBE) {
-        try {
-            this.onUpdate(responseData.Snapshot, this.UPDATE_TYPE_SNAPSHOT);
-        } catch (ex) {
-            log.error(LOG_AREA, 'exception occurred in streaming snapshot update callback');
-        }
-
-        if (this.updatesBeforeSubscribed) {
-            for (let i = 0, updateMsg; updateMsg = this.updatesBeforeSubscribed[i]; i++) {
-                this.onStreamingData(updateMsg);
-            }
-        }
-    }
-    this.updatesBeforeSubscribed = null;
-
-    onReadyToPerformNextAction.call(this);
-}
-
-/**
- * Called when a subscribe errors
- * @param response
- */
-function onSubscribeError(referenceId, response) {
-    if (referenceId !== this.referenceId) {
-        log.debug(LOG_AREA, 'Received an error response for subscribing a subscription that has afterwards been reset - ignoring');
-        return;
-    }
-
-    setState.call(this, STATE_UNSUBSCRIBED);
-    log.error(LOG_AREA, 'An error occurred subscribing', {
-        response,
-        url: this.url,
-        ContextId: this.streamingContextId,
-        ReferenceId: this.referenceId,
-        subscriptionData: this.subscriptionData,
-    });
-
-    // if we are unsubscribed, do not fire the error handler
-    if (this.queue.peekAction() !== ACTION_UNSUBSCRIBE) {
-        if (this.onError) {
-            this.onError(response);
-        }
-    }
-    onReadyToPerformNextAction.call(this);
-}
-
-/**
- * Called after subscribe is successful
- * @param referenceId
- * @param response
- */
-function onUnsubscribeSuccess(referenceId, response) {
-    if (referenceId !== this.referenceId) {
-        log.debug(LOG_AREA, 'Received an error response for subscribing a subscription that has afterwards been reset - ignoring');
-        // we were unsubscribing when reset and the unsubscribe succeeded
-        // return because we may have been asked to subscribe after resetting
-        return;
-    }
-
-    setState.call(this, STATE_UNSUBSCRIBED);
-    onReadyToPerformNextAction.call(this);
-}
-
-/**
- * Called when a unsubscribe errors
- * @param response
- */
-function onUnsubscribeError(referenceId, response) {
-    if (referenceId !== this.referenceId) {
-        log.error(LOG_AREA, 'Received an error response for unsubscribing a subscription that has afterwards been reset - ignoring');
-        return;
-    }
-
-    setState.call(this, STATE_UNSUBSCRIBED);
-    log.error(LOG_AREA, 'An error occurred unsubscribing', { response, url: this.url });
-    onReadyToPerformNextAction.call(this);
-}
-
-/**
- * Called after modify patch is successful
- * @param referenceId
- * @param response
- */
-function onModifyPatchSuccess(referenceId, response) {
-    if (referenceId !== this.referenceId) {
-        log.debug(LOG_AREA, 'Received a response for modify patch a subscription that has afterwards been reset - ignoring');
-        return;
-    }
-
-    setState.call(this, STATE_SUBSCRIBED);
-    onReadyToPerformNextAction.call(this);
-}
-
-/**
- * Called when a unsubscribe errors
- * @param response
- */
-function onModifyPatchError(referenceId, response) {
-    if (referenceId !== this.referenceId) {
-        log.error(LOG_AREA, 'Received an error response for modify patch a subscription that has afterwards been reset - ignoring');
-        return;
-    }
-
-    setState.call(this, STATE_SUBSCRIBED);
-    log.error(LOG_AREA, 'An error occurred patching', { response, url: this.url });
-    onReadyToPerformNextAction.call(this);
-}
-
-/**
- * Resets the subscription activity
- */
-function onActivity() {
-    this.latestActivity = new Date().getTime();
-}
-
-function setState(state) {
-    this.currentState = state;
-    for (let i = 0; i < this.onStateChangedCallbacks.length; i++) {
-        this.onStateChangedCallbacks[i](state);
-    }
-}
-
-// -- Exported methods section --
-
-/**
- * A subscription to a resource, which streams updates.
- *
- * This class should not be constructed directly, it should instead be created via the
- * {@link saxo.openapi.Streaming#createSubscription} factory method.
- *
- * @class
- * @alias saxo.openapi.StreamingSubscription
- */
-function Subscription(streamingContextId, transport, serviceGroup, url, subscriptionArgs, onSubscriptionCreated, onUpdate, onError) {
-
-    /**
-     * The streaming context id identifies the particular streaming connection that this subscription will use
-     * @type {string}
-     */
-    this.streamingContextId = streamingContextId;
-
-    /**
-     * The reference id is used to identify this subscription
-     * @type {string}
-     */
-    this.referenceId = null;
-
-    /**
-     * The action queue
-     * @type {SubscriptionQueue}
-     */
-    this.queue = new SubscriptionQueue();
-
-    this.onStateChangedCallbacks = [];
-
-    this.transport = transport;
-    this.serviceGroup = serviceGroup;
-    this.url = url;
-    this.onUpdate = onUpdate;
-    this.onError = onError;
-    this.onSubscriptionCreated = onSubscriptionCreated;
-    this.subscriptionData = extend({}, subscriptionArgs);
-
-    if (!this.subscriptionData.RefreshRate) {
-        this.subscriptionData.RefreshRate = DEFAULT_REFRESH_RATE_MS;
-    } else if (this.subscriptionData.RefreshRate < MIN_REFRESH_RATE_MS) {
-        log.warn(LOG_AREA, 'Low refresh rate. This has been rounded up to the minimum.', { minimumRate: MIN_REFRESH_RATE_MS });
-        this.subscriptionData.RefreshRate = MIN_REFRESH_RATE_MS;
-    }
-    this.connectionAvailable = true;
-
-    setState.call(this, STATE_UNSUBSCRIBED);
-}
-
-Subscription.prototype.UPDATE_TYPE_SNAPSHOT = 1;
-Subscription.prototype.UPDATE_TYPE_DELTA = 2;
-
-/**
- * Defines the name of the property on data used to indicate that the data item is a deletion, rather than a
- * insertion / update.
- * @type {string}
- */
-Subscription.prototype.OPENAPI_DELETE_PROPERTY = '__meta_deleted';
-
-/**
- * Add a callback to be invoked when the subscription state changes.
- */
-Subscription.prototype.addStateChangedCallback = function(callback) {
-    const index = this.onStateChangedCallbacks.indexOf(callback);
-
-    if (index === -1) {
-        this.onStateChangedCallbacks.push(callback);
-    }
-};
-
-/**
- * Remove a callback which was invoked when the subscription state changes.
- */
-Subscription.prototype.removeStateChangedCallback = function(callback) {
-    const index = this.onStateChangedCallbacks.indexOf(callback);
-
-    if (index > -1) {
-        this.onStateChangedCallbacks.splice(index, 1);
-    }
-};
-
-/**
- * This assumes the subscription is dead and subscribes again. If unsubscribed or awaiting a unsubscription, this is ignored.
- * It should be used in the case of errors, such as the subscription becoming orphaned and when the server asks us to reset a subscription.
- * @private
- */
-Subscription.prototype.reset = function() {
-
-    switch (this.currentState) {
-        case STATE_UNSUBSCRIBED:
-        case STATE_UNSUBSCRIBE_REQUESTED:
-            // do not do anything if we are on our way to unsubscribed unless the next action would be to subscribe
-            if (this.queue.peekAction() & ACTION_SUBSCRIBE) {
-                break;
-            }
-            return;
-
-        case STATE_SUBSCRIBE_REQUESTED:
-            // we could have been in the process of subscribing when disconnected. we would need to subscribe with a new streamingContextId
-            break;
-
-        case STATE_SUBSCRIBED:
-        case STATE_PATCH_REQUESTED:
-            this.onUnsubscribe();
-            break;
-
-        case STATE_READY_FOR_UNSUBSCRIBE_BY_TAG:
-            break;
-
-        default:
-            log.error(LOG_AREA, 'reset was called but subscription is in an unknown state');
-            return;
-    }
-
-    this.queue.reset();
-
-    // do not unsubscribe because a reset happens when the existing subscription is broken
-    //  * on a new connection (new context id, subscription will be cleaned up)
-    //  * server reset instruction (server is telling us subscription is broken)
-    //  * subscription is orphaned (meaning subscription is dead).
-
-    // set the state to unsubscribed, since that is what we are now assuming
-    setState.call(this, STATE_UNSUBSCRIBED);
-
-    // subscribe... because the state is unsubscribed this will go ahead unless the connection is unavailable
-    this.onSubscribe();
-};
-
-/**
- * Try to subscribe.
- * @param {Boolean} modify - The modify flag indicates that subscription action is part of subscription modification.
- *                           If true, any unsubscribe before subscribe will be kept. Otherwise they are dropped.
- * @private
- */
-Subscription.prototype.onSubscribe = function(modify) {
-
-    if (this.isDisposed) {
-        throw new Error('Subscribing a disposed subscription - you will not get data');
-    }
-
-    tryPerformAction.call(this, modify ? ACTION_MODIFY_SUBSCRIBE : ACTION_SUBSCRIBE);
-};
-
-/**
- * Try to modify.
- * @param {Object} newArgs - Updated arguments of modified subscription.
- * @private
- */
-Subscription.prototype.onModify = function(newArgs, options) {
-
-    if (this.isDisposed) {
-        throw new Error('Modifying a disposed subscription - you will not get data');
-    }
-
-    this.subscriptionData.Arguments = newArgs;
-    if (options && options.isPatch) {
-        if (!options.patchArgsDelta) {
-            throw new Error('Modify options patchArgsDelta is not defined');
-        }
-        tryPerformAction.call(this, ACTION_MODIFY_PATCH, options.patchArgsDelta);
-    } else {
-        // resubscribe with new arguments
-        this.onUnsubscribe();
-        this.onSubscribe(true);
-    }
-};
-
-/**
- * Try to unsubscribe.
- * @private
- */
-Subscription.prototype.onUnsubscribe = function() {
-
-    if (this.isDisposed) {
-        log.warn('Unsubscribing a disposed subscription - this is not necessary');
-    }
-
-    tryPerformAction.call(this, ACTION_UNSUBSCRIBE);
-};
-
-/**
- * Tells us we are now disposed
- * @private
- */
-Subscription.prototype.dispose = function() {
-
-    this.isDisposed = true;
-};
-
-/**
- * Tell the subscription that the connection is unavailable.
- * @private
- */
-Subscription.prototype.onConnectionUnavailable = function() {
-    this.connectionAvailable = false;
-};
-
-/**
- * Tell the subscription that the connection is available and it can perform any queued action.
- * @private
- */
-Subscription.prototype.onConnectionAvailable = function() {
-    this.connectionAvailable = true;
-
-    // if we waited to do something and we are not transitioning, then try something
-    if (!(TRANSITIONING_STATES & this.currentState)) {
-        onReadyToPerformNextAction.call(this);
-    }
-};
-
-/**
- * Handles the 'data' event raised by Streaming.
- * @private
- * @returns {boolean} false if the update is not for this subscription
- */
-Subscription.prototype.onStreamingData = function(message) {
-
-    onActivity.call(this);
-
-    switch (this.currentState) {
-        // if we are unsubscribed or trying to unsubscribe then ignore the data
-        case STATE_UNSUBSCRIBE_REQUESTED:
-            return;
-
-        case STATE_UNSUBSCRIBED:
-            return false;
-
-        // we received a delta before we got initial data
-        case STATE_SUBSCRIBE_REQUESTED:
-            this.updatesBeforeSubscribed = this.updatesBeforeSubscribed || [];
-            this.updatesBeforeSubscribed.push(message);
-            return;
-
-        // the normal state, go ahead
-        case STATE_SUBSCRIBED:
-        case STATE_PATCH_REQUESTED:
-            break;
-
-        default:
-            log.error(LOG_AREA, 'unanticipated state', this.currentState);
-    }
-
-    try {
-        this.onUpdate(message, this.UPDATE_TYPE_DELTA);
-    } catch (error) {
-        log.error(LOG_AREA, 'exception occurred in streaming delta update callback', error);
-    }
-};
-
-/**
- * Handles a heartbeat from the server.
- * @private
- */
-Subscription.prototype.onHeartbeat = function() {
-    onActivity.call(this);
-};
-
-/**
- * Handle a subscription pending unsubscribe by tag.
- */
-Subscription.prototype.onUnsubscribeByTagPending = function() {
-    tryPerformAction.call(this, ACTION_UNSUBSCRIBE_BY_TAG_PENDING);
-};
-
-/**
- * Handled a subscription having been unsubscribed by tag.
- */
-Subscription.prototype.onUnsubscribeByTagComplete = function() {
-    setState.call(this, STATE_UNSUBSCRIBED);
-    onReadyToPerformNextAction.call(this);
-};
-
-/**
- * Returns whether this subscription is ready to be unsubscribed by tag after it has been requested.
- */
-Subscription.prototype.isReadyForUnsubscribeByTag = function() {
-    return this.currentState === STATE_READY_FOR_UNSUBSCRIBE_BY_TAG;
-};
-
-/**
- * Returns the time in ms till the subscription would be orphaned.
- * @param now - The current time as a reference (e.g. Date.now()).
- * @private
- */
-Subscription.prototype.timeTillOrphaned = function(now) {
-
-    // this works because there are no suspended and resume states.
-    // once subscribed, orphan finder will be notified.
-    if (!this.connectionAvailable || this.inactivityTimeout === 0 ||
-        this.currentState === STATE_UNSUBSCRIBED ||
-        this.currentState === STATE_UNSUBSCRIBE_REQUESTED ||
-        this.currentState === STATE_SUBSCRIBE_REQUESTED) {
-        return Infinity;
-    }
-
-    // Follows the same pattern as the old library, not giving any grace period for receiving a heartbeat
-    // if it was required, it could be added on here
-
-    const diff = now - this.latestActivity;
-
-    return this.inactivityTimeout * 1000 - diff;
-};
-
-// -- Export section --
-
-export default Subscription;
+/* eslint max-lines: ["error", 700] */
+/**
+ * @module saxo/openapi/streaming/subscription
+ * @ignore
+ */
+import { extend } from '../../utils/object';
+import log from '../../log';
+import {
+    ACTION_SUBSCRIBE,
+    ACTION_UNSUBSCRIBE,
+    ACTION_MODIFY_SUBSCRIBE,
+    ACTION_MODIFY_PATCH,
+    ACTION_UNSUBSCRIBE_BY_TAG_PENDING,
+} from './subscription-actions';
+import SubscriptionQueue from './subscription-queue';
+
+// -- Local variables section --
+
+/**
+ * The static counter to generate unique reference id's.
+ */
+let referenceIdCounter = 0;
+
+const STATE_SUBSCRIBE_REQUESTED = 0x1;
+const STATE_SUBSCRIBED = 0x2;
+const STATE_UNSUBSCRIBE_REQUESTED = 0x4;
+const STATE_UNSUBSCRIBED = 0x8;
+const STATE_PATCH_REQUESTED = 0x10;
+const STATE_READY_FOR_UNSUBSCRIBE_BY_TAG = 0x20;
+
+const TRANSITIONING_STATES = STATE_SUBSCRIBE_REQUESTED | STATE_UNSUBSCRIBE_REQUESTED | STATE_PATCH_REQUESTED | STATE_READY_FOR_UNSUBSCRIBE_BY_TAG;
+
+const DEFAULT_REFRESH_RATE_MS = 1000;
+const MIN_REFRESH_RATE_MS = 100;
+
+const LOG_AREA = 'Subscription';
+
+// -- Local methods section --
+
+/**
+ * Returns url used in subscribe post request.
+ * Supports pagination (includes Top property in url request).
+ */
+function getSubscribeUrl(url, subscriptionData) {
+    if (!subscriptionData.Top) {
+        return url;
+    }
+
+    return url + '?$top=' + subscriptionData.Top;
+}
+
+/**
+ * Normalize subscription data, by removing
+ * unsupported properties.
+ */
+function normalizeSubscribeData(data) {
+    if (data.hasOwnProperty('Top')) {
+        delete data.Top;
+    }
+}
+
+/**
+ * Call to actually do a subscribe.
+ */
+function subscribe() {
+
+    // capture the reference id so we can tell in the response whether it is the latest call
+    // was using createGUID to create the reference id, but the old library just does this, which is simpler
+    const referenceId = String(referenceIdCounter++);
+    this.referenceId = referenceId;
+
+    // reset any updates before subscribed
+    this.updatesBeforeSubscribed = null;
+
+    const subscribeUrl = getSubscribeUrl(this.url, this.subscriptionData);
+
+    const data = extend({}, this.subscriptionData, {
+        ContextId: this.streamingContextId,
+        ReferenceId: referenceId,
+    });
+
+    normalizeSubscribeData(data);
+
+    log.debug(LOG_AREA, 'starting..', { serviceGroup: this.serviceGroup, url: subscribeUrl });
+    setState.call(this, STATE_SUBSCRIBE_REQUESTED);
+
+    this.transport.post(this.serviceGroup, subscribeUrl, null, { body: data })
+        .then(onSubscribeSuccess.bind(this, referenceId))
+        .catch(onSubscribeError.bind(this, referenceId));
+}
+
+/**
+ * Does an actual unsubscribe.
+ */
+function unsubscribe() {
+    setState.call(this, STATE_UNSUBSCRIBE_REQUESTED);
+    // capture the reference id so we can tell in the response whether it is the latest call
+    const referenceId = this.referenceId;
+
+    this.transport.delete(this.serviceGroup, this.url + '/{contextId}/{referenceId}', {
+        contextId: this.streamingContextId,
+        referenceId,
+    })
+        .then(onUnsubscribeSuccess.bind(this, referenceId))
+        .catch(onUnsubscribeError.bind(this, referenceId));
+}
+/**
+ * Does subscription modification through PATCH request
+ */
+function modifyPatch(args) {
+    setState.call(this, STATE_PATCH_REQUESTED);
+    const referenceId = this.referenceId;
+
+    this.transport.patch(this.serviceGroup, this.url + '/{contextId}/{referenceId}', {
+        contextId: this.streamingContextId,
+        referenceId: this.referenceId,
+    }, { body: args })
+        .then(onModifyPatchSuccess.bind(this, referenceId))
+        .catch(onModifyPatchError.bind(this, referenceId));
+}
+
+function unsubscribeByTagPending() {
+    setState.call(this, STATE_READY_FOR_UNSUBSCRIBE_BY_TAG);
+}
+
+/**
+ * Queues or performs an action based on the current state.
+ * Supports queue for more then one action, to support consecutive modify requests,
+ * which invoke unsubscribe and subscribe one after another.
+ * @param action
+ * @param args
+ */
+function tryPerformAction(action, args) {
+    if (!this.connectionAvailable || TRANSITIONING_STATES & this.currentState) {
+        this.queue.enqueue({ action, args });
+    } else {
+        performAction.call(this, { action, args });
+    }
+}
+
+/**
+ * Callback for when the subscription is ready to perform the next action.
+ */
+function onReadyToPerformNextAction() {
+    if (!this.connectionAvailable || this.queue.isEmpty()) {
+        return;
+    }
+    performAction.call(this, this.queue.dequeue());
+}
+
+/**
+ * Performs an action to a subscription based on the current state.
+ * @param queuedAction
+ */
+function performAction(queuedAction) {
+    const { action, args } = queuedAction;
+
+    switch (action) {
+        case ACTION_SUBSCRIBE:
+        case ACTION_MODIFY_SUBSCRIBE:
+            switch (this.currentState) {
+                case STATE_SUBSCRIBED:
+                    break;
+
+                case STATE_UNSUBSCRIBED:
+                    subscribe.call(this);
+                    break;
+
+                default:
+                    log.error(LOG_AREA, 'unanticipated state', { state: this.currentState, action });
+            }
+            break;
+
+        case ACTION_MODIFY_PATCH:
+            switch (this.currentState) {
+                case STATE_SUBSCRIBED:
+                    modifyPatch.call(this, args);
+                    break;
+
+                default:
+                    log.error(LOG_AREA, 'unanticipated state', { state: this.currentState, action });
+            }
+            break;
+
+        case ACTION_UNSUBSCRIBE:
+            switch (this.currentState) {
+                case STATE_SUBSCRIBED:
+                    unsubscribe.call(this);
+                    break;
+
+                case STATE_UNSUBSCRIBED:
+                    break;
+
+                default:
+                    log.error(LOG_AREA, 'unanticipated state', { state: this.currentState, action });
+            }
+            break;
+
+        case ACTION_UNSUBSCRIBE_BY_TAG_PENDING:
+            switch (this.currentState) {
+                case STATE_SUBSCRIBED:
+                case STATE_UNSUBSCRIBED:
+                    unsubscribeByTagPending.call(this);
+                    break;
+
+                default:
+                    log.error(LOG_AREA, 'unanticipated state', { state: this.currentState, action });
+            }
+            break;
+
+        default:
+            throw new Error('unrecognised action ' + action);
+    }
+
+    // Required to manually rerun next action, because if nothing happens in given cycle,
+    // next task from a queue will never be picked up.
+    if (!this.queue.isEmpty() && !(TRANSITIONING_STATES & this.currentState)) {
+        performAction.call(this, this.queue.dequeue());
+    }
+}
+
+/**
+ * Handles the response to the initial REST request that creates the subscription.
+ * {Object} result
+ * {string} result.State The current state (Active/Suspended)
+ * {string} result.Format The media type (RFC 2046), of the serialized data updates that are streamed to the client.
+ * {string} result.ContextId The streaming context id that this response is associated with.
+ * {number=0} result.InactivityTimeout The time (in seconds) that the client should accept the subscription to be inactive
+ *          before considering it invalid.
+ * {number=0} result.RefreshRate Actual refresh rate assigned to the subscription according to the customers SLA.
+ * {Object} result.Snapshot Snapshot of the current data available
+ */
+function onSubscribeSuccess(referenceId, result) {
+
+    const responseData = result.response;
+
+    if (referenceId !== this.referenceId) {
+        log.warn(LOG_AREA, 'Received an Ok subscribe response for subscribing a subscription that has afterwards been reset - ignoring');
+        // we could send the contextId as well an attempt a unsubscribe, but its hard to guess what could lead to this.
+        // - (reset by disconnect/reconnect from streaming) we started subscribing, then web sockets was disconnected, but
+        //    the server doesn't know it yet
+        //   - in this case the contextId should be changed and the server will drop the old session soon. we won't receive updates
+        // - (reset by streaming control message) we started subscribing, then we get a web socket reset event before the rest server
+        //    responded
+        //   - in this case the contextId should be the same and the server itself has told us the subscription is dead
+        // - (reset by heartbeat lapse) - this indicates a bug in the library since this shouldn't happen
+        //   - in this case the contextId should be the same and we will probably get messages that cannot be matched to a subscription
+        return;
+    }
+
+    setState.call(this, STATE_SUBSCRIBED);
+
+    this.inactivityTimeout = responseData.InactivityTimeout || 0;
+
+    if (this.inactivityTimeout === 0) {
+        log.warn(LOG_AREA, 'inactivity timeout is 0 - interpretting as never timeout. Remove warning if normal.', result);
+    }
+
+    onActivity.call(this);
+
+    if (this.onSubscriptionCreated) {
+        this.onSubscriptionCreated();
+    }
+
+    // do not fire events if we are waiting to unsubscribe
+    if (this.queue.peekAction() !== ACTION_UNSUBSCRIBE) {
+        try {
+            this.onUpdate(responseData.Snapshot, this.UPDATE_TYPE_SNAPSHOT);
+        } catch (ex) {
+            log.error(LOG_AREA, 'exception occurred in streaming snapshot update callback');
+        }
+
+        if (this.updatesBeforeSubscribed) {
+            for (let i = 0, updateMsg; updateMsg = this.updatesBeforeSubscribed[i]; i++) {
+                this.onStreamingData(updateMsg);
+            }
+        }
+    }
+    this.updatesBeforeSubscribed = null;
+
+    onReadyToPerformNextAction.call(this);
+}
+
+/**
+ * Called when a subscribe errors
+ * @param response
+ */
+function onSubscribeError(referenceId, response) {
+    if (referenceId !== this.referenceId) {
+        log.debug(LOG_AREA, 'Received an error response for subscribing a subscription that has afterwards been reset - ignoring');
+        return;
+    }
+
+    setState.call(this, STATE_UNSUBSCRIBED);
+    log.error(LOG_AREA, 'An error occurred subscribing', {
+        response,
+        url: this.url,
+        ContextId: this.streamingContextId,
+        ReferenceId: this.referenceId,
+        subscriptionData: this.subscriptionData,
+    });
+
+    // if we are unsubscribed, do not fire the error handler
+    if (this.queue.peekAction() !== ACTION_UNSUBSCRIBE) {
+        if (this.onError) {
+            this.onError(response);
+        }
+    }
+    onReadyToPerformNextAction.call(this);
+}
+
+/**
+ * Called after subscribe is successful
+ * @param referenceId
+ * @param response
+ */
+function onUnsubscribeSuccess(referenceId, response) {
+    if (referenceId !== this.referenceId) {
+        log.debug(LOG_AREA, 'Received an error response for subscribing a subscription that has afterwards been reset - ignoring');
+        // we were unsubscribing when reset and the unsubscribe succeeded
+        // return because we may have been asked to subscribe after resetting
+        return;
+    }
+
+    setState.call(this, STATE_UNSUBSCRIBED);
+    onReadyToPerformNextAction.call(this);
+}
+
+/**
+ * Called when a unsubscribe errors
+ * @param response
+ */
+function onUnsubscribeError(referenceId, response) {
+    if (referenceId !== this.referenceId) {
+        log.error(LOG_AREA, 'Received an error response for unsubscribing a subscription that has afterwards been reset - ignoring');
+        return;
+    }
+
+    setState.call(this, STATE_UNSUBSCRIBED);
+    log.error(LOG_AREA, 'An error occurred unsubscribing', { response, url: this.url });
+    onReadyToPerformNextAction.call(this);
+}
+
+/**
+ * Called after modify patch is successful
+ * @param referenceId
+ * @param response
+ */
+function onModifyPatchSuccess(referenceId, response) {
+    if (referenceId !== this.referenceId) {
+        log.debug(LOG_AREA, 'Received a response for modify patch a subscription that has afterwards been reset - ignoring');
+        return;
+    }
+
+    setState.call(this, STATE_SUBSCRIBED);
+    onReadyToPerformNextAction.call(this);
+}
+
+/**
+ * Called when a unsubscribe errors
+ * @param response
+ */
+function onModifyPatchError(referenceId, response) {
+    if (referenceId !== this.referenceId) {
+        log.error(LOG_AREA, 'Received an error response for modify patch a subscription that has afterwards been reset - ignoring');
+        return;
+    }
+
+    setState.call(this, STATE_SUBSCRIBED);
+    log.error(LOG_AREA, 'An error occurred patching', { response, url: this.url });
+    onReadyToPerformNextAction.call(this);
+}
+
+/**
+ * Resets the subscription activity
+ */
+function onActivity() {
+    this.latestActivity = new Date().getTime();
+}
+
+function setState(state) {
+    this.currentState = state;
+    for (let i = 0; i < this.onStateChangedCallbacks.length; i++) {
+        this.onStateChangedCallbacks[i](state);
+    }
+}
+
+// -- Exported methods section --
+
+/**
+ * A subscription to a resource, which streams updates.
+ *
+ * This class should not be constructed directly, it should instead be created via the
+ * {@link saxo.openapi.Streaming#createSubscription} factory method.
+ *
+ * @class
+ * @alias saxo.openapi.StreamingSubscription
+ */
+function Subscription(streamingContextId, transport, serviceGroup, url, subscriptionArgs, onSubscriptionCreated, onUpdate, onError) {
+
+    /**
+     * The streaming context id identifies the particular streaming connection that this subscription will use
+     * @type {string}
+     */
+    this.streamingContextId = streamingContextId;
+
+    /**
+     * The reference id is used to identify this subscription
+     * @type {string}
+     */
+    this.referenceId = null;
+
+    /**
+     * The action queue
+     * @type {SubscriptionQueue}
+     */
+    this.queue = new SubscriptionQueue();
+
+    this.onStateChangedCallbacks = [];
+
+    this.transport = transport;
+    this.serviceGroup = serviceGroup;
+    this.url = url;
+    this.onUpdate = onUpdate;
+    this.onError = onError;
+    this.onSubscriptionCreated = onSubscriptionCreated;
+    this.subscriptionData = extend({}, subscriptionArgs);
+
+    if (!this.subscriptionData.RefreshRate) {
+        this.subscriptionData.RefreshRate = DEFAULT_REFRESH_RATE_MS;
+    } else if (this.subscriptionData.RefreshRate < MIN_REFRESH_RATE_MS) {
+        log.warn(LOG_AREA, 'Low refresh rate. This has been rounded up to the minimum.', { minimumRate: MIN_REFRESH_RATE_MS });
+        this.subscriptionData.RefreshRate = MIN_REFRESH_RATE_MS;
+    }
+    this.connectionAvailable = true;
+
+    setState.call(this, STATE_UNSUBSCRIBED);
+}
+
+Subscription.prototype.UPDATE_TYPE_SNAPSHOT = 1;
+Subscription.prototype.UPDATE_TYPE_DELTA = 2;
+
+/**
+ * Defines the name of the property on data used to indicate that the data item is a deletion, rather than a
+ * insertion / update.
+ * @type {string}
+ */
+Subscription.prototype.OPENAPI_DELETE_PROPERTY = '__meta_deleted';
+
+/**
+ * Add a callback to be invoked when the subscription state changes.
+ */
+Subscription.prototype.addStateChangedCallback = function(callback) {
+    const index = this.onStateChangedCallbacks.indexOf(callback);
+
+    if (index === -1) {
+        this.onStateChangedCallbacks.push(callback);
+    }
+};
+
+/**
+ * Remove a callback which was invoked when the subscription state changes.
+ */
+Subscription.prototype.removeStateChangedCallback = function(callback) {
+    const index = this.onStateChangedCallbacks.indexOf(callback);
+
+    if (index > -1) {
+        this.onStateChangedCallbacks.splice(index, 1);
+    }
+};
+
+/**
+ * This assumes the subscription is dead and subscribes again. If unsubscribed or awaiting a unsubscription, this is ignored.
+ * It should be used in the case of errors, such as the subscription becoming orphaned and when the server asks us to reset a subscription.
+ * @private
+ */
+Subscription.prototype.reset = function() {
+
+    switch (this.currentState) {
+        case STATE_UNSUBSCRIBED:
+        case STATE_UNSUBSCRIBE_REQUESTED:
+            // do not do anything if we are on our way to unsubscribed unless the next action would be to subscribe
+            if (this.queue.peekAction() & ACTION_SUBSCRIBE) {
+                break;
+            }
+            return;
+
+        case STATE_SUBSCRIBE_REQUESTED:
+            // we could have been in the process of subscribing when disconnected. we would need to subscribe with a new streamingContextId
+            break;
+
+        case STATE_SUBSCRIBED:
+        case STATE_PATCH_REQUESTED:
+            this.onUnsubscribe();
+            break;
+
+        case STATE_READY_FOR_UNSUBSCRIBE_BY_TAG:
+            break;
+
+        default:
+            log.error(LOG_AREA, 'reset was called but subscription is in an unknown state');
+            return;
+    }
+
+    this.queue.reset();
+
+    // do not unsubscribe because a reset happens when the existing subscription is broken
+    //  * on a new connection (new context id, subscription will be cleaned up)
+    //  * server reset instruction (server is telling us subscription is broken)
+    //  * subscription is orphaned (meaning subscription is dead).
+
+    // set the state to unsubscribed, since that is what we are now assuming
+    setState.call(this, STATE_UNSUBSCRIBED);
+
+    // subscribe... because the state is unsubscribed this will go ahead unless the connection is unavailable
+    this.onSubscribe();
+};
+
+/**
+ * Try to subscribe.
+ * @param {Boolean} modify - The modify flag indicates that subscription action is part of subscription modification.
+ *                           If true, any unsubscribe before subscribe will be kept. Otherwise they are dropped.
+ * @private
+ */
+Subscription.prototype.onSubscribe = function(modify) {
+
+    if (this.isDisposed) {
+        throw new Error('Subscribing a disposed subscription - you will not get data');
+    }
+
+    tryPerformAction.call(this, modify ? ACTION_MODIFY_SUBSCRIBE : ACTION_SUBSCRIBE);
+};
+
+/**
+ * Try to modify.
+ * @param {Object} newArgs - Updated arguments of modified subscription.
+ * @private
+ */
+Subscription.prototype.onModify = function(newArgs, options) {
+
+    if (this.isDisposed) {
+        throw new Error('Modifying a disposed subscription - you will not get data');
+    }
+
+    this.subscriptionData.Arguments = newArgs;
+    if (options && options.isPatch) {
+        if (!options.patchArgsDelta) {
+            throw new Error('Modify options patchArgsDelta is not defined');
+        }
+        tryPerformAction.call(this, ACTION_MODIFY_PATCH, options.patchArgsDelta);
+    } else {
+        // resubscribe with new arguments
+        this.onUnsubscribe();
+        this.onSubscribe(true);
+    }
+};
+
+/**
+ * Try to unsubscribe.
+ * @private
+ */
+Subscription.prototype.onUnsubscribe = function() {
+
+    if (this.isDisposed) {
+        log.warn('Unsubscribing a disposed subscription - this is not necessary');
+    }
+
+    tryPerformAction.call(this, ACTION_UNSUBSCRIBE);
+};
+
+/**
+ * Tells us we are now disposed
+ * @private
+ */
+Subscription.prototype.dispose = function() {
+
+    this.isDisposed = true;
+};
+
+/**
+ * Tell the subscription that the connection is unavailable.
+ * @private
+ */
+Subscription.prototype.onConnectionUnavailable = function() {
+    this.connectionAvailable = false;
+};
+
+/**
+ * Tell the subscription that the connection is available and it can perform any queued action.
+ * @private
+ */
+Subscription.prototype.onConnectionAvailable = function() {
+    this.connectionAvailable = true;
+
+    // if we waited to do something and we are not transitioning, then try something
+    if (!(TRANSITIONING_STATES & this.currentState)) {
+        onReadyToPerformNextAction.call(this);
+    }
+};
+
+/**
+ * Handles the 'data' event raised by Streaming.
+ * @private
+ * @returns {boolean} false if the update is not for this subscription
+ */
+Subscription.prototype.onStreamingData = function(message) {
+
+    onActivity.call(this);
+
+    switch (this.currentState) {
+        // if we are unsubscribed or trying to unsubscribe then ignore the data
+        case STATE_UNSUBSCRIBE_REQUESTED:
+            return;
+
+        case STATE_UNSUBSCRIBED:
+            return false;
+
+        // we received a delta before we got initial data
+        case STATE_SUBSCRIBE_REQUESTED:
+            this.updatesBeforeSubscribed = this.updatesBeforeSubscribed || [];
+            this.updatesBeforeSubscribed.push(message);
+            return;
+
+        // the normal state, go ahead
+        case STATE_SUBSCRIBED:
+        case STATE_PATCH_REQUESTED:
+            break;
+
+        default:
+            log.error(LOG_AREA, 'unanticipated state', this.currentState);
+    }
+
+    try {
+        this.onUpdate(message, this.UPDATE_TYPE_DELTA);
+    } catch (error) {
+        log.error(LOG_AREA, 'exception occurred in streaming delta update callback', error);
+    }
+};
+
+/**
+ * Handles a heartbeat from the server.
+ * @private
+ */
+Subscription.prototype.onHeartbeat = function() {
+    onActivity.call(this);
+};
+
+/**
+ * Handle a subscription pending unsubscribe by tag.
+ */
+Subscription.prototype.onUnsubscribeByTagPending = function() {
+    tryPerformAction.call(this, ACTION_UNSUBSCRIBE_BY_TAG_PENDING);
+};
+
+/**
+ * Handled a subscription having been unsubscribed by tag.
+ */
+Subscription.prototype.onUnsubscribeByTagComplete = function() {
+    setState.call(this, STATE_UNSUBSCRIBED);
+    onReadyToPerformNextAction.call(this);
+};
+
+/**
+ * Returns whether this subscription is ready to be unsubscribed by tag after it has been requested.
+ */
+Subscription.prototype.isReadyForUnsubscribeByTag = function() {
+    return this.currentState === STATE_READY_FOR_UNSUBSCRIBE_BY_TAG;
+};
+
+/**
+ * Returns the time in ms till the subscription would be orphaned.
+ * @param now - The current time as a reference (e.g. Date.now()).
+ * @private
+ */
+Subscription.prototype.timeTillOrphaned = function(now) {
+
+    // this works because there are no suspended and resume states.
+    // once subscribed, orphan finder will be notified.
+    if (!this.connectionAvailable || this.inactivityTimeout === 0 ||
+        this.currentState === STATE_UNSUBSCRIBED ||
+        this.currentState === STATE_UNSUBSCRIBE_REQUESTED ||
+        this.currentState === STATE_SUBSCRIBE_REQUESTED) {
+        return Infinity;
+    }
+
+    // Follows the same pattern as the old library, not giving any grace period for receiving a heartbeat
+    // if it was required, it could be added on here
+
+    const diff = now - this.latestActivity;
+
+    return this.inactivityTimeout * 1000 - diff;
+};
+
+// -- Export section --
+
+export default Subscription;