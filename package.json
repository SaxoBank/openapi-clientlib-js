--- conflicted
+++ resolved
@@ -5,12 +5,8 @@
         "node": ">=4"
     },
     "scripts": {
-<<<<<<< HEAD
         "build:doc": "rimraf doc && jsdoc src --destination doc",
-        "dist": "npm run clean && npm run rollup",
-=======
         "dist": "npm-run-all -s clean rollup",
->>>>>>> cc1871dc
         "clean": "rimraf dist",
         "rollup": "rollup -c",
         "dist-watch": "nodemon --watch src --watch libs -e js --exec npm run rollup",
@@ -83,4 +79,4 @@
         "singleQuote": true,
         "arrowParens": "always"
     }
-}
+}