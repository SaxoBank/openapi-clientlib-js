{
  "name": "openapi-clientlib",
<<<<<<< HEAD
  "version": "4.5.2-protobuf-retry",
=======
  "version": "4.5.4",
>>>>>>> 5e476439
  "engines": {
    "node": ">=4"
  },
  "scripts": {
    "dist": "npm run clean && npm run rollup",
    "clean": "rimraf dist",
    "rollup": "rollup -c",
    "dist-watch": "nodemon --watch src --watch libs -e js --exec npm run rollup",
    "test": "npm run lint && npm run jest",
    "lint": "eslint .",
    "lint:fix": "eslint . --fix",
    "jest": "jest --coverage",
    "jest:watch": "jest --watch",
    "jest:debug": "node --debug-brk node_modules/jest/bin/jest --runInBand"
  },
  "jest": {
    "verbose": true,
    "transform": {
      "^.+\\.jsx?$": "babel-jest"
    },
    "moduleDirectories": [
      "node_modules",
      "<rootDir>"
    ],
    "testEnvironment": "node",
    "restoreMocks": true,
    "coverageDirectory": "dist/coverage/"
  },
  "main": "dist/release/openapi-client.js",
  "files": [
    "dist",
    "src"
  ],
  "repository": {
    "type": "git",
    "url": "https://github.com/SaxoBank/openapi-clientlib-js.git"
  },
  "license": "Apache-2.0",
  "devDependencies": {
    "@babel/core": "7.2.0",
    "@babel/preset-env": "7.2.0",
    "babel-core": "7.0.0-bridge.0",
    "babel-jest": "23.6.0",
    "eslint": "5.9.0",
    "eslint-import-resolver-node": "0.3.2",
    "eslint-plugin-destructuring": "2.1.0",
    "eslint-plugin-import": "2.14.0",
    "eslint-plugin-jest": "22.1.2",
    "eslint-plugin-promise": "4.0.1",
    "eslint-plugin-switch-case": "1.1.2",
    "jest": "23.6.0",
    "mockdate": "2.0.2",
    "nodemon": "1.18.7",
    "protobufjs": "6.8.8",
    "regenerator-runtime": "0.13.1",
    "rimraf": "2.6.2",
    "rollup": "0.67.4",
    "rollup-plugin-babel": "4.0.3"
  }
}
<|MERGE_RESOLUTION|>--- conflicted
+++ resolved
@@ -1,67 +1,63 @@
-{
-  "name": "openapi-clientlib",
-<<<<<<< HEAD
-  "version": "4.5.2-protobuf-retry",
-=======
-  "version": "4.5.4",
->>>>>>> 5e476439
-  "engines": {
-    "node": ">=4"
-  },
-  "scripts": {
-    "dist": "npm run clean && npm run rollup",
-    "clean": "rimraf dist",
-    "rollup": "rollup -c",
-    "dist-watch": "nodemon --watch src --watch libs -e js --exec npm run rollup",
-    "test": "npm run lint && npm run jest",
-    "lint": "eslint .",
-    "lint:fix": "eslint . --fix",
-    "jest": "jest --coverage",
-    "jest:watch": "jest --watch",
-    "jest:debug": "node --debug-brk node_modules/jest/bin/jest --runInBand"
-  },
-  "jest": {
-    "verbose": true,
-    "transform": {
-      "^.+\\.jsx?$": "babel-jest"
-    },
-    "moduleDirectories": [
-      "node_modules",
-      "<rootDir>"
-    ],
-    "testEnvironment": "node",
-    "restoreMocks": true,
-    "coverageDirectory": "dist/coverage/"
-  },
-  "main": "dist/release/openapi-client.js",
-  "files": [
-    "dist",
-    "src"
-  ],
-  "repository": {
-    "type": "git",
-    "url": "https://github.com/SaxoBank/openapi-clientlib-js.git"
-  },
-  "license": "Apache-2.0",
-  "devDependencies": {
-    "@babel/core": "7.2.0",
-    "@babel/preset-env": "7.2.0",
-    "babel-core": "7.0.0-bridge.0",
-    "babel-jest": "23.6.0",
-    "eslint": "5.9.0",
-    "eslint-import-resolver-node": "0.3.2",
-    "eslint-plugin-destructuring": "2.1.0",
-    "eslint-plugin-import": "2.14.0",
-    "eslint-plugin-jest": "22.1.2",
-    "eslint-plugin-promise": "4.0.1",
-    "eslint-plugin-switch-case": "1.1.2",
-    "jest": "23.6.0",
-    "mockdate": "2.0.2",
-    "nodemon": "1.18.7",
-    "protobufjs": "6.8.8",
-    "regenerator-runtime": "0.13.1",
-    "rimraf": "2.6.2",
-    "rollup": "0.67.4",
-    "rollup-plugin-babel": "4.0.3"
-  }
-}
+{
+  "name": "openapi-clientlib",
+  "version": "4.5.4-protobuf-retry",
+  "engines": {
+    "node": ">=4"
+  },
+  "scripts": {
+    "dist": "npm run clean && npm run rollup",
+    "clean": "rimraf dist",
+    "rollup": "rollup -c",
+    "dist-watch": "nodemon --watch src --watch libs -e js --exec npm run rollup",
+    "test": "npm run lint && npm run jest",
+    "lint": "eslint .",
+    "lint:fix": "eslint . --fix",
+    "jest": "jest --coverage",
+    "jest:watch": "jest --watch",
+    "jest:debug": "node --debug-brk node_modules/jest/bin/jest --runInBand"
+  },
+  "jest": {
+    "verbose": true,
+    "transform": {
+      "^.+\\.jsx?$": "babel-jest"
+    },
+    "moduleDirectories": [
+      "node_modules",
+      "<rootDir>"
+    ],
+    "testEnvironment": "node",
+    "restoreMocks": true,
+    "coverageDirectory": "dist/coverage/"
+  },
+  "main": "dist/release/openapi-client.js",
+  "files": [
+    "dist",
+    "src"
+  ],
+  "repository": {
+    "type": "git",
+    "url": "https://github.com/SaxoBank/openapi-clientlib-js.git"
+  },
+  "license": "Apache-2.0",
+  "devDependencies": {
+    "@babel/core": "7.2.0",
+    "@babel/preset-env": "7.2.0",
+    "babel-core": "7.0.0-bridge.0",
+    "babel-jest": "23.6.0",
+    "eslint": "5.9.0",
+    "eslint-import-resolver-node": "0.3.2",
+    "eslint-plugin-destructuring": "2.1.0",
+    "eslint-plugin-import": "2.14.0",
+    "eslint-plugin-jest": "22.1.2",
+    "eslint-plugin-promise": "4.0.1",
+    "eslint-plugin-switch-case": "1.1.2",
+    "jest": "23.6.0",
+    "mockdate": "2.0.2",
+    "nodemon": "1.18.7",
+    "protobufjs": "6.8.8",
+    "regenerator-runtime": "0.13.1",
+    "rimraf": "2.6.2",
+    "rollup": "0.67.4",
+    "rollup-plugin-babel": "4.0.3"
+  }
+}