--- conflicted
+++ resolved
@@ -1,10 +1,6 @@
 {
     "name": "openapi-clientlib",
-<<<<<<< HEAD
-    "version": "10.7.2",
-=======
-    "version": "10.8.1",
->>>>>>> 8b04ce1f
+    "version": "10.8.2",
     "engines": {
         "node": ">=14"
     },
