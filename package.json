--- conflicted
+++ resolved
@@ -1,10 +1,6 @@
 {
   "name": "openapi-clientlib",
-<<<<<<< HEAD
-  "version": "1.8.1-pagination-beta",
-=======
-  "version": "1.9.1",
->>>>>>> 25f40ade
+  "version": "1.9.2-pagination-beta",
   "engines": {
     "node": ">=4"
   },
